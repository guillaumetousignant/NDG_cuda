#ifndef NDG_ELEMENT_T_H
#define NDG_ELEMENT_T_H

#include "float_types.h"
#include "Face_t.cuh"
#include <array>

namespace SEM {
    class Element_t { // Turn this into separate vectors, because cache exists
        public:
            __device__ 
            Element_t(int N, size_t face_L, size_t face_R, deviceFloat x_L, deviceFloat x_R);

            __device__
            Element_t(const Element_t& other);

            __device__
            Element_t(Element_t&& other);	

            __device__
            Element_t& operator=(const Element_t& other);

            __device__
            Element_t& operator=(Element_t&& other);

            __host__ __device__
            Element_t();

            __host__ __device__
            ~Element_t();

            int N_;
            std::array<size_t, 2> faces_; // Could also be pointers. left, right
            std::array<deviceFloat, 2> x_;
            deviceFloat delta_x_;
            deviceFloat phi_L_;
            deviceFloat phi_R_;
            deviceFloat phi_prime_L_;
            deviceFloat phi_prime_R_;
            deviceFloat* phi_; // Solution
            deviceFloat* q_;
            deviceFloat* ux_;
            deviceFloat* phi_prime_;
            deviceFloat* intermediate_; // This is used for RK3, and also for adaptivity. So don't try to adapt between rk steps.

            deviceFloat sigma_;
            bool refine_;
            bool coarsen_;
            deviceFloat error_;

            // Algorithm 61
            __device__
            void interpolate_to_boundaries(const deviceFloat* lagrange_interpolant_left, const deviceFloat* lagrange_interpolant_right);

            // Algorithm 61
            __device__
            void interpolate_q_to_boundaries(const deviceFloat* lagrange_interpolant_left, const deviceFloat* lagrange_interpolant_right);

            template<typename Polynomial>
            __device__
            void estimate_error(const deviceFloat* nodes, const deviceFloat* weights);

            __device__
            void interpolate_from(const Element_t& other, const deviceFloat* nodes, const deviceFloat* barycentric_weights);

        private:
            __device__
            deviceFloat exponential_decay();
    };

    __global__
    void build_elements(size_t N_elements, int N, Element_t* elements, deviceFloat x_min, deviceFloat x_max);

    __global__
<<<<<<< HEAD
    void build_boundaries(size_t N_elements, size_t N_elements_global, size_t N_local_boundaries, size_t N_MPI_boundaries, Element_t* elements, deviceFloat x_min, deviceFloat x_max, size_t global_element_offset, size_t* local_boundary_to_element, size_t* MPI_boundary_to_element, size_t* MPI_boundary_from_element);
=======
    void build_boundaries(size_t N_elements, size_t N_elements_global, size_t N_local_boundaries, size_t N_MPI_boundaries, Element_t* elements, size_t global_element_offset, size_t* local_boundary_to_element, size_t* MPI_boundary_to_element, size_t* MPI_boundary_from_element);
>>>>>>> 54d132ec

    __global__
    void adjust_boundaries(size_t N_elements, size_t N_elements_global, size_t N_MPI_boundaries, size_t global_element_offset, size_t* MPI_boundary_to_element, size_t* MPI_boundary_from_element);
 
    __global__
    void free_elements(size_t N_elements, Element_t* elements);

    template<typename Polynomial>
    __global__
    void estimate_error(size_t N_elements, Element_t* elements, const deviceFloat* nodes, const deviceFloat* weights);

    __host__ __device__
    deviceFloat g(deviceFloat x);

    __host__ __device__
    deviceFloat g_prime(deviceFloat x);

    __global__
    void initial_conditions(size_t N_elements, Element_t* elements, const deviceFloat* nodes);

    // Basically useless, find better solution when multiple elements.
    __global__
    void get_elements_data(size_t N_elements, const Element_t* elements, deviceFloat* phi, deviceFloat* phi_prime);

    __global__
    void get_phi(size_t N_elements, const Element_t* elements, deviceFloat** phi);

    __global__
    void put_phi(size_t N_elements, Element_t* elements, deviceFloat** phi);

    __global__
    void move_elements(size_t N_elements, Element_t* elements, Element_t* new_elements, size_t source_start_index, size_t destination_start_index);

    __global__
    void get_solution(size_t N_elements, size_t N_interpolation_points, const Element_t* elements, const deviceFloat* interpolation_matrices, deviceFloat* x, deviceFloat* phi, deviceFloat* phi_prime, deviceFloat* intermediate, deviceFloat* x_L, deviceFloat* x_R, int* N, deviceFloat* sigma, bool* refine, bool* coarsen, deviceFloat* error);
    
    __global__
    void interpolate_to_boundaries(size_t N_elements, Element_t* elements, const deviceFloat* lagrange_interpolant_left, const deviceFloat* lagrange_interpolant_right);

    __global__
    void interpolate_q_to_boundaries(size_t N_elements, Element_t* elements, const deviceFloat* lagrange_interpolant_left, const deviceFloat* lagrange_interpolant_right);

    __global__
    void hp_adapt(unsigned long N_elements, Element_t* elements, Element_t* new_elements, const unsigned long* block_offsets, deviceFloat delta_x_min, int N_max, const deviceFloat* nodes, const deviceFloat* barycentric_weights);

    __global__
    void p_adapt(unsigned long N_elements, Element_t* elements, int N_max, const deviceFloat* nodes, const deviceFloat* barycentric_weights);

    // From cppreference.com
    __device__
    bool almost_equal2(deviceFloat x, deviceFloat y);

    __global__
    void local_boundaries(size_t N_elements, size_t N_local_boundaries, Element_t* elements, const size_t* local_boundary_to_element);

    __global__
    void get_MPI_boundaries(size_t N_elements, size_t N_local_boundaries, size_t N_MPI_boundaries, const Element_t* elements, const Face_t* faces, deviceFloat* phi_L, deviceFloat* phi_R, deviceFloat* phi_prime_L, deviceFloat* phi_prime_R);

    __global__
    void put_MPI_boundaries(size_t N_elements, size_t N_local_boundaries, size_t N_MPI_boundaries, Element_t* elements, const deviceFloat* phi_L, const deviceFloat* phi_R, const deviceFloat* phi_prime_L, const deviceFloat* phi_prime_R);
}

#endif<|MERGE_RESOLUTION|>--- conflicted
+++ resolved
@@ -72,11 +72,7 @@
     void build_elements(size_t N_elements, int N, Element_t* elements, deviceFloat x_min, deviceFloat x_max);
 
     __global__
-<<<<<<< HEAD
-    void build_boundaries(size_t N_elements, size_t N_elements_global, size_t N_local_boundaries, size_t N_MPI_boundaries, Element_t* elements, deviceFloat x_min, deviceFloat x_max, size_t global_element_offset, size_t* local_boundary_to_element, size_t* MPI_boundary_to_element, size_t* MPI_boundary_from_element);
-=======
     void build_boundaries(size_t N_elements, size_t N_elements_global, size_t N_local_boundaries, size_t N_MPI_boundaries, Element_t* elements, size_t global_element_offset, size_t* local_boundary_to_element, size_t* MPI_boundary_to_element, size_t* MPI_boundary_from_element);
->>>>>>> 54d132ec
 
     __global__
     void adjust_boundaries(size_t N_elements, size_t N_elements_global, size_t N_MPI_boundaries, size_t global_element_offset, size_t* MPI_boundary_to_element, size_t* MPI_boundary_from_element);
