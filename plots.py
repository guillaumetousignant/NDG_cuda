# MCG 5136 Assignment 2
# Guillaume Tousignant, 0300151859
# February 3rd, 2020

import matplotlib.pyplot as plt
import numpy as np
import re
from pathlib import Path

<<<<<<< HEAD
# Init
times_element = []
x_arrays = []
ux_arrays = []
ux_prime_arrays = []
intermediate_arrays = []
x_element_arrays = []
x_L_arrays = []
x_R_arrays = []
N_arrays = []
sigma_arrays = []
refine_arrays = []
coarsen_arrays = []
error_arrays = []

=======
>>>>>>> 5886bc87
t_finder = re.compile(r"SOLUTIONTIME = [+-]?(\d+(\.\d*)?|\.\d+)([eE][+-]?\d+)?")
I_finder = re.compile(r"I= \d*")

class Solution:
    def __init__(self, x, ux, ux_prime, intermediate):
        self.x = x
        self.ux = ux
        self.ux_prime = ux_prime
        self.intermediate = intermediate

class Solution_element:
    def __init__(self, x, x_L, x_R, N, sigma, refine, coarsen, error):
        self.x = x
        self.x_L = x_L
        self.x_R = x_R
        self.N = N
        self.sigma = sigma
        self.refine = refine
        self.coarsen = coarsen
        self.error = error

def read_file(filename: Path, timesteps: dict) -> dict:
    with open(filename, 'r') as file:
        lines = file.readlines()
        t_match = t_finder.search(lines[2])
        time = float(t_match.group(0)[15:])
        N_match = I_finder.search(lines[2])
        N = int(N_match.group(0)[3:])

        x = []
        ux = []
        ux_prime = []
        intermediate = []

        index = 2
        while index < len(lines):
            N_match = I_finder.search(lines[index])
            N = int(N_match.group(0)[3:])

            x.append(np.zeros(N))
            ux.append(np.zeros(N))
            ux_prime.append(np.zeros(N))
            intermediate.append(np.zeros(N))

            for i in range(N):
                numbers = lines[i + index + 1].split()
                x[-1][i] = float(numbers[0])
                ux[-1][i] = float(numbers[1])
                ux_prime[-1][i] = float(numbers[2])
                intermediate[-1][i] = float(numbers[3])
            
            index = index + N + 1

        if time in timesteps:
            timesteps[time].x.extend(x)
            timesteps[time].ux.extend(ux)
            timesteps[time].ux_prime.extend(ux_prime)
            timesteps[time].intermediate.extend(intermediate)
        else:
            timesteps[time] = Solution(x, ux, ux_prime, intermediate)
    
    return timesteps

def read_element_file(filename: Path, timesteps: dict) -> dict:
    with open(filename, 'r') as file:
        lines = file.readlines()
        t_match = t_finder.search(lines[2])
        time = float(t_match.group(0)[15:])
        N_match = I_finder.search(lines[2])
        N = int(N_match.group(0)[3:])

        x = np.zeros(N)
        x_L = np.zeros(N)
        x_R = np.zeros(N)
        N_array = np.zeros(N)
        sigma = np.zeros(N)
        refine = np.zeros(N)
        coarsen = np.zeros(N)
        error = np.zeros(N)

        for i in range(N):
            numbers = lines[i+3].split()
            x[i] = float(numbers[0])
            x_L[i] = float(numbers[1])
            x_R[i] = float(numbers[2])
            N_array[i] = float(numbers[3])
            sigma[i] = float(numbers[4])
            refine[i] = float(numbers[5])
            coarsen[i] = float(numbers[6])
            error[i] = float(numbers[7])

        if time in timesteps:
            timesteps[time].x = np.append(timesteps[time].x, x)
            timesteps[time].x_L = np.append(timesteps[time].x_L, x_L)
            timesteps[time].x_R = np.append(timesteps[time].x_R, x_R)
            timesteps[time].N = np.append(timesteps[time].N, N_array)
            timesteps[time].sigma = np.append(timesteps[time].sigma, sigma)
            timesteps[time].refine = np.append(timesteps[time].refine, refine)
            timesteps[time].coarsen = np.append(timesteps[time].coarsen, coarsen)
            timesteps[time].error = np.append(timesteps[time].error, error)
        else:
            timesteps[time] = Solution_element(x, x_L, x_R, N_array, sigma, refine, coarsen, error)
    
    return timesteps

timesteps = dict()
timesteps_element = dict()

# Input from all the output_tX.dat files
data_path = Path.cwd() / "data"
for filename in data_path.glob("output_t*.dat"):
    timesteps = read_file(filename, timesteps)

# Input from all the output_element_tX.dat files
for filename in data_path.glob("output_element_t*.dat"):
    timesteps_element = read_element_file(filename, timesteps_element)

# Plotting 
times = sorted(timesteps.keys())
times_element = sorted(timesteps_element.keys())

vline_alpha = 0.2
vline_linestyle = '--'
color_map = plt.get_cmap("rainbow")

ux_fig, ux_ax = plt.subplots(1, 1)
ux_prime_fig, ux_prime_ax = plt.subplots(1, 1)
intermediate_fig, intermediate_ax = plt.subplots(1, 1)

for time in times:
    timestep = timesteps[time]
    normalised_time = (time - times[0])/(times[-1] - times[0])

    ux_ax.plot(timestep.x[0], timestep.ux[0], color=color_map(normalised_time), label=f"t = {time} s")
    ux_prime_ax.plot(timestep.x[0], timestep.ux_prime[0], color=color_map(normalised_time), label=f"t = {time} s")
    intermediate_ax.semilogy(timestep.x[0], timestep.intermediate[0], color=color_map(normalised_time), label=f"t = {time} s")

    for j in range(len(timestep.x) - 1):
        ux_ax.plot(timestep.x[j+1], timestep.ux[j+1], color=color_map(normalised_time))
        ux_prime_ax.plot(timestep.x[j+1], timestep.ux_prime[j+1], color=color_map(normalised_time))
        intermediate_ax.semilogy(timestep.x[j+1], timestep.intermediate[j+1], color=color_map(normalised_time))

    if time in timesteps_element:
        for x_L in timesteps_element[time].x_L:
            ux_ax.axvline(x=x_L, color=color_map(normalised_time), alpha=vline_alpha, linestyle=vline_linestyle)
            ux_prime_ax.axvline(x=x_L, color=color_map(normalised_time), alpha=vline_alpha, linestyle=vline_linestyle)
            intermediate_ax.axvline(x=x_L, color=color_map(normalised_time), alpha=vline_alpha, linestyle=vline_linestyle)
        ux_ax.axvline(x=timesteps_element[time].x_R[-1], color=color_map(normalised_time), alpha=vline_alpha, linestyle=vline_linestyle)
        ux_prime_ax.axvline(x=timesteps_element[time].x_R[-1], color=color_map(normalised_time), alpha=vline_alpha, linestyle=vline_linestyle)
        intermediate_ax.axvline(x=timesteps_element[time].x_R[-1], color=color_map(normalised_time), alpha=vline_alpha, linestyle=vline_linestyle)

ux_ax.grid()
ux_ax.set_ylabel('$U_x$ [$m/s$]')
ux_ax.set_xlabel('x [m]')
ux_ax.set_title("$U_x$ along x")
ux_ax.legend(loc='best')
ux_fig.canvas.set_window_title('Ux')

ux_prime_ax.grid()
ux_prime_ax.set_ylabel('$U_x,prime$ [$1/s$]')
ux_prime_ax.set_xlabel('x [m]')
ux_prime_ax.set_title("$U_x,prime$ along x")
ux_prime_ax.legend(loc='best')
ux_prime_fig.canvas.set_window_title('Ux prime')

intermediate_ax.grid()
intermediate_ax.set_ylabel('Intermediate [?]')
intermediate_ax.set_xlabel('x [m]')
intermediate_ax.set_title("Intermediate along x")
intermediate_ax.legend(loc='best')
intermediate_fig.canvas.set_window_title('Intermediate')

N_fig, N_ax = plt.subplots(1, 1)
sigma_fig, sigma_ax = plt.subplots(1, 1)
refine_fig, refine_ax = plt.subplots(1, 1)
coarsen_fig, coarsen_ax = plt.subplots(1, 1)
error_fig, error_ax = plt.subplots(1, 1)

for time in times_element:
    timestep = timesteps_element[time]
    normalised_time = (time - times_element[0])/(times_element[-1] - times_element[0])

    N_ax.plot(timestep.x, timestep.N, color=color_map(normalised_time), marker='+', markeredgewidth=2, markersize=16, label=f"t = {time} s", linestyle='')
    sigma_ax.plot(timestep.x, timestep.sigma, color=color_map(normalised_time), marker='+', markeredgewidth=2, markersize=16, label=f"t = {time} s", linestyle='')
    refine_ax.plot(timestep.x, timestep.refine, color=color_map(normalised_time), marker='+', markeredgewidth=2, markersize=16, label=f"t = {time} s", linestyle='')
    coarsen_ax.plot(timestep.x, timestep.coarsen, color=color_map(normalised_time), marker='+', markeredgewidth=2, markersize=16, label=f"t = {time} s", linestyle='')
    error_ax.semilogy(timestep.x, timestep.error, color=color_map(normalised_time), marker='+', markeredgewidth=2, markersize=16, label=f"t = {time} s", linestyle='')
    
    for x_L in timestep.x_L:
        N_ax.axvline(x=x_L, color=color_map(normalised_time), alpha=vline_alpha, linestyle=vline_linestyle)
        sigma_ax.axvline(x=x_L, color=color_map(normalised_time), alpha=vline_alpha, linestyle=vline_linestyle)
        refine_ax.axvline(x=x_L, color=color_map(normalised_time), alpha=vline_alpha, linestyle=vline_linestyle)
        coarsen_ax.axvline(x=x_L, color=color_map(normalised_time), alpha=vline_alpha, linestyle=vline_linestyle)
        error_ax.axvline(x=x_L, color=color_map(normalised_time), alpha=vline_alpha, linestyle=vline_linestyle)
    N_ax.axvline(x=timestep.x_R[-1], color=color_map(normalised_time), alpha=vline_alpha, linestyle=vline_linestyle)
    sigma_ax.axvline(x=timestep.x_R[-1], color=color_map(normalised_time), alpha=vline_alpha, linestyle=vline_linestyle)
    refine_ax.axvline(x=timestep.x_R[-1], color=color_map(normalised_time), alpha=vline_alpha, linestyle=vline_linestyle)
    coarsen_ax.axvline(x=timestep.x_R[-1], color=color_map(normalised_time), alpha=vline_alpha, linestyle=vline_linestyle)
    error_ax.axvline(x=timestep.x_R[-1], color=color_map(normalised_time), alpha=vline_alpha, linestyle=vline_linestyle)

N_ax.grid()
N_ax.set_ylabel('N [-]')
N_ax.set_xlabel('x [m]')
N_ax.set_title("N along x")
N_ax.legend(loc='best')
N_fig.canvas.set_window_title('N')

sigma_ax.grid()
sigma_ax.set_ylabel('$sigma$ [?]')
sigma_ax.set_xlabel('x [m]')
sigma_ax.set_title("$sigma$ along x")
sigma_ax.legend(loc='best')
sigma_fig.canvas.set_window_title('Sigma')

refine_ax.grid()
refine_ax.set_ylabel('Refine flag [bool]')
refine_ax.set_xlabel('x [m]')
refine_ax.set_title("Refine flag along x")
refine_ax.legend(loc='best')
refine_fig.canvas.set_window_title('Refine flag')

coarsen_ax.grid()
coarsen_ax.set_ylabel('Coarsen flag [bool]')
coarsen_ax.set_xlabel('x [m]')
coarsen_ax.set_title("Coarsen flag along x")
coarsen_ax.legend(loc='best')
coarsen_fig.canvas.set_window_title('Coarsen flag')

error_ax.grid()
error_ax.set_ylabel('Error estimation [?]')
error_ax.set_xlabel('x [m]')
error_ax.set_title("Error estimation along x")
error_ax.legend(loc='best')
error_fig.canvas.set_window_title('Error estimation')

plt.show()<|MERGE_RESOLUTION|>--- conflicted
+++ resolved
@@ -7,24 +7,6 @@
 import re
 from pathlib import Path
 
-<<<<<<< HEAD
-# Init
-times_element = []
-x_arrays = []
-ux_arrays = []
-ux_prime_arrays = []
-intermediate_arrays = []
-x_element_arrays = []
-x_L_arrays = []
-x_R_arrays = []
-N_arrays = []
-sigma_arrays = []
-refine_arrays = []
-coarsen_arrays = []
-error_arrays = []
-
-=======
->>>>>>> 5886bc87
 t_finder = re.compile(r"SOLUTIONTIME = [+-]?(\d+(\.\d*)?|\.\d+)([eE][+-]?\d+)?")
 I_finder = re.compile(r"I= \d*")
 
