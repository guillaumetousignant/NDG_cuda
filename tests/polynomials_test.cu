#include <catch2/catch.hpp>
#include <iostream>
#include <cmath>
#include <array>
#include "NDG_t.cuh"
#include "ChebyshevPolynomial_t.cuh"
#include "LegendrePolynomial_t.cuh"
#include "float_types.h"

constexpr double pi = 3.14159265358979323846;

TEST_CASE("ChebyshevPolynomials", "Checks the Chebyshev polynomials"){
    const int N_max = 16;
    const int N_test = 16;
    const size_t N_interpolation_points = N_max * 8;
    const size_t offset_1D = N_test * (N_test + 1) /2;
    const size_t offset_2D = N_test * (N_test + 1) * (2 * N_test + 1) /6;
    const double error = 1e-6;

    REQUIRE(N_test <= N_max);

    cudaStream_t stream;
    cudaStreamCreate(&stream); 
    
    SEM::NDG_t<SEM::ChebyshevPolynomial_t> NDG(N_max, N_interpolation_points, stream);

<<<<<<< HEAD
    deviceFloat* host_nodes = new deviceFloat[NDG.vector_length_];
    deviceFloat* host_weights = new deviceFloat[NDG.vector_length_];
    deviceFloat* host_barycentric_weights = new deviceFloat[NDG.vector_length_];
    deviceFloat* host_lagrange_interpolant_left = new deviceFloat[NDG.vector_length_];
    deviceFloat* host_lagrange_interpolant_right = new deviceFloat[NDG.vector_length_];
    deviceFloat* host_lagrange_interpolant_derivative_left = new deviceFloat[NDG.vector_length_];
    deviceFloat* host_lagrange_interpolant_derivative_right = new deviceFloat[NDG.vector_length_];
    deviceFloat* host_derivative_matrices = new deviceFloat[NDG.matrix_length_];
    deviceFloat* host_g_hat_derivative_matrices = new deviceFloat[NDG.matrix_length_];
    deviceFloat* host_derivative_matrices_hat = new deviceFloat[NDG.matrix_length_];
    deviceFloat* host_interpolation_matrices = new deviceFloat[NDG.interpolation_length_];

    cudaMemcpy(host_nodes, NDG.nodes_, NDG.vector_length_ * sizeof(deviceFloat), cudaMemcpyDeviceToHost);
    cudaMemcpy(host_weights, NDG.weights_, NDG.vector_length_ * sizeof(deviceFloat), cudaMemcpyDeviceToHost);
    cudaMemcpy(host_barycentric_weights, NDG.barycentric_weights_, NDG.vector_length_ * sizeof(deviceFloat), cudaMemcpyDeviceToHost);
    cudaMemcpy(host_lagrange_interpolant_left, NDG.lagrange_interpolant_left_, NDG.vector_length_ * sizeof(deviceFloat), cudaMemcpyDeviceToHost);
    cudaMemcpy(host_lagrange_interpolant_right, NDG.lagrange_interpolant_right_, NDG.vector_length_ * sizeof(deviceFloat), cudaMemcpyDeviceToHost);
    cudaMemcpy(host_lagrange_interpolant_derivative_left, NDG.lagrange_interpolant_derivative_left_, NDG.vector_length_ * sizeof(deviceFloat), cudaMemcpyDeviceToHost);
    cudaMemcpy(host_lagrange_interpolant_derivative_right, NDG.lagrange_interpolant_derivative_right_, NDG.vector_length_ * sizeof(deviceFloat), cudaMemcpyDeviceToHost);
    cudaMemcpy(host_derivative_matrices, NDG.derivative_matrices_, NDG.matrix_length_ * sizeof(deviceFloat), cudaMemcpyDeviceToHost);
    cudaMemcpy(host_g_hat_derivative_matrices, NDG.g_hat_derivative_matrices_, NDG.matrix_length_ * sizeof(deviceFloat), cudaMemcpyDeviceToHost);
    cudaMemcpy(host_derivative_matrices_hat, NDG.derivative_matrices_hat_, NDG.matrix_length_ * sizeof(deviceFloat), cudaMemcpyDeviceToHost);
    cudaMemcpy(host_interpolation_matrices, NDG.interpolation_matrices_, NDG.interpolation_length_ * sizeof(deviceFloat), cudaMemcpyDeviceToHost);

    SECTION("Polynomial nodes") {
        const std::array<double, N_test+1> nodes {-0.9957341762950345218712,
                                                  -0.9618256431728190704088,
                                                  -0.895163291355062322067,
                                                  -0.7980172272802395033328,
                                                  -0.673695643646557211713,
                                                  -0.5264321628773558002446,
                                                  -0.3612416661871529487447,
                                                  -0.1837495178165703315744,
                                                   0,
                                                   0.183749517816570331574,
                                                   0.3612416661871529487447,
                                                   0.5264321628773558002446,
                                                   0.6736956436465572117127,
                                                   0.7980172272802395033328,
                                                   0.895163291355062322067,
                                                   0.9618256431728190704088,
                                                   0.9957341762950345218712};

        for (int i = 0; i <= N_test; ++i) {
            REQUIRE(std::abs(nodes[i] - host_nodes[offset_1D + i]) < error);
        }
=======
    std::vector<deviceFloat> host_nodes(NDG.vector_length_);
    std::vector<deviceFloat> host_weights(NDG.vector_length_);
    std::vector<deviceFloat> host_barycentric_weights(NDG.vector_length_);
    std::vector<deviceFloat> host_lagrange_interpolant_left(NDG.vector_length_);
    std::vector<deviceFloat> host_lagrange_interpolant_right(NDG.vector_length_);
    std::vector<deviceFloat> host_lagrange_interpolant_derivative_left(NDG.vector_length_);
    std::vector<deviceFloat> host_lagrange_interpolant_derivative_right(NDG.vector_length_);
    std::vector<deviceFloat> host_derivative_matrices(NDG.matrix_length_);
    std::vector<deviceFloat> host_g_hat_derivative_matrices(NDG.matrix_length_);
    std::vector<deviceFloat> host_derivative_matrices_hat(NDG.matrix_length_);
    std::vector<deviceFloat> host_interpolation_matrices(NDG.interpolation_length_);

    cudaMemcpy(host_nodes.data(), NDG.nodes_, NDG.vector_length_ * sizeof(deviceFloat), cudaMemcpyDeviceToHost);
    cudaMemcpy(host_weights.data(), NDG.weights_, NDG.vector_length_ * sizeof(deviceFloat), cudaMemcpyDeviceToHost);
    cudaMemcpy(host_barycentric_weights.data(), NDG.barycentric_weights_, NDG.vector_length_ * sizeof(deviceFloat), cudaMemcpyDeviceToHost);
    cudaMemcpy(host_lagrange_interpolant_left.data(), NDG.lagrange_interpolant_left_, NDG.vector_length_ * sizeof(deviceFloat), cudaMemcpyDeviceToHost);
    cudaMemcpy(host_lagrange_interpolant_right.data(), NDG.lagrange_interpolant_right_, NDG.vector_length_ * sizeof(deviceFloat), cudaMemcpyDeviceToHost);
    cudaMemcpy(host_lagrange_interpolant_derivative_left.data(), NDG.lagrange_interpolant_derivative_left_, NDG.vector_length_ * sizeof(deviceFloat), cudaMemcpyDeviceToHost);
    cudaMemcpy(host_lagrange_interpolant_derivative_right.data(), NDG.lagrange_interpolant_derivative_right_, NDG.vector_length_ * sizeof(deviceFloat), cudaMemcpyDeviceToHost);
    cudaMemcpy(host_derivative_matrices.data(), NDG.derivative_matrices_, NDG.matrix_length_ * sizeof(deviceFloat), cudaMemcpyDeviceToHost);
    cudaMemcpy(host_g_hat_derivative_matrices.data(), NDG.g_hat_derivative_matrices_, NDG.matrix_length_ * sizeof(deviceFloat), cudaMemcpyDeviceToHost);
    cudaMemcpy(host_derivative_matrices_hat.data(), NDG.derivative_matrices_hat_, NDG.matrix_length_ * sizeof(deviceFloat), cudaMemcpyDeviceToHost);
    cudaMemcpy(host_interpolation_matrices.data(), NDG.interpolation_matrices_, NDG.interpolation_length_ * sizeof(deviceFloat), cudaMemcpyDeviceToHost);

    const std::array<double, N_test+1> nodes {-0.9957341762950345218712,
                                                -0.9618256431728190704088,
                                                -0.895163291355062322067,
                                                -0.7980172272802395033328,
                                                -0.673695643646557211713,
                                                -0.5264321628773558002446,
                                                -0.3612416661871529487447,
                                                -0.1837495178165703315744,
                                                0,
                                                0.183749517816570331574,
                                                0.3612416661871529487447,
                                                0.5264321628773558002446,
                                                0.6736956436465572117127,
                                                0.7980172272802395033328,
                                                0.895163291355062322067,
                                                0.9618256431728190704088,
                                                0.9957341762950345218712};

    for (int i = 0; i <= N_test; ++i) {
        REQUIRE(std::abs(nodes[i] - host_nodes[offset_1D + i]) < error);
    }

    const std::array<double, N_test+1> weights {0.1847995678582231316743,
                                                0.1847995678582231316743,
                                                0.1847995678582231316743,
                                                0.1847995678582231316743,
                                                0.1847995678582231316743,
                                                0.1847995678582231316743,
                                                0.1847995678582231316743,
                                                0.1847995678582231316743,
                                                0.1847995678582231316743,
                                                0.1847995678582231316743,
                                                0.1847995678582231316743,
                                                0.1847995678582231316743,
                                                0.1847995678582231316743,
                                                0.1847995678582231316743,
                                                0.1847995678582231316743,
                                                0.1847995678582231316743,
                                                0.1847995678582231316743};
        
    for (int i = 0; i <= N_test; ++i) {
        REQUIRE(std::abs(weights[i] - host_weights[offset_1D + i]) < error);
>>>>>>> 54d132ec
    }

    std::array<double, N_test+1> phi;
    for (int i = 0; i <= N_test; ++i) {
        phi[i] = std::sin(pi * host_nodes[offset_1D + i]);
    }

    std::array<double, N_test+1> phi_prime_expected;
    for (int i = 0; i <= N_test; ++i) {
        phi_prime_expected[i] = pi * std::cos(pi * host_nodes[offset_1D + i]);
    }

    std::array<double, N_test+1> phi_prime;
    for (int i = 0; i <= N_test; ++i) {
        phi_prime[i] = 0.0;
        for (int j = 0; j <= N_test; ++j) {
            phi_prime[i] += host_derivative_matrices[offset_2D + i * (N_test + 1) + j] * phi[j];
        }
    }
    
    for (int i = 0; i <= N_test; ++i) {
        REQUIRE(std::abs(phi_prime[i] - phi_prime_expected[i]) < error*100);
    }

    double phi_L_expected = std::sin(pi * -1.0);
    double phi_R_expected = std::sin(pi * 1.0);
    double phi_L = 0.0;
    double phi_R = 0.0;

    for (int j = 0; j <= N_test; ++j) {
        phi_L += host_lagrange_interpolant_left[offset_1D + j] * phi[j];
        phi_R += host_lagrange_interpolant_right[offset_1D + j] * phi[j];
    }
    
    REQUIRE(std::abs(phi_L - phi_L_expected) < error);
    REQUIRE(std::abs(phi_R - phi_R_expected) < error);

    double phi_prime_L = 0.0;
    double phi_prime_R = 0.0;
    double phi_prime_L_expected = pi * std::cos(pi * -1.0);
    double phi_prime_R_expected = pi * std::cos(pi * 1.0);

    for (int j = 0; j <= N_test; ++j) {
        phi_prime_L += host_lagrange_interpolant_derivative_left[offset_1D + j] * (phi_L - phi[j]);
        phi_prime_R += host_lagrange_interpolant_derivative_right[offset_1D + j] * (phi_R - phi[j]);
    }
    
    REQUIRE(std::abs(phi_prime_L - phi_prime_L_expected) < error);
    REQUIRE(std::abs(phi_prime_R - phi_prime_R_expected) < error);

    cudaStreamDestroy(stream);
}

TEST_CASE("LegendrePolynomials", "Checks the Legendre polynomials"){
    const int N_max = 16;
    const int N_test = 16;
    const size_t N_interpolation_points = N_max * 8;
    const size_t offset_1D = N_test * (N_test + 1) /2;
    const size_t offset_2D = N_test * (N_test + 1) * (2 * N_test + 1) /6;
    const double error = 1e-6;

    REQUIRE(N_test <= N_max);

    cudaStream_t stream;
    cudaStreamCreate(&stream); 
    
    SEM::NDG_t<SEM::LegendrePolynomial_t> NDG(N_max, N_interpolation_points, stream);

<<<<<<< HEAD
    deviceFloat* host_nodes = new deviceFloat[NDG.vector_length_];
    deviceFloat* host_weights = new deviceFloat[NDG.vector_length_];
    deviceFloat* host_barycentric_weights = new deviceFloat[NDG.vector_length_];
    deviceFloat* host_lagrange_interpolant_left = new deviceFloat[NDG.vector_length_];
    deviceFloat* host_lagrange_interpolant_right = new deviceFloat[NDG.vector_length_];
    deviceFloat* host_lagrange_interpolant_derivative_left = new deviceFloat[NDG.vector_length_];
    deviceFloat* host_lagrange_interpolant_derivative_right = new deviceFloat[NDG.vector_length_];
    deviceFloat* host_derivative_matrices = new deviceFloat[NDG.matrix_length_];
    deviceFloat* host_g_hat_derivative_matrices = new deviceFloat[NDG.matrix_length_];
    deviceFloat* host_derivative_matrices_hat = new deviceFloat[NDG.matrix_length_];
    deviceFloat* host_interpolation_matrices = new deviceFloat[NDG.interpolation_length_];

    cudaMemcpy(host_nodes, NDG.nodes_, NDG.vector_length_ * sizeof(deviceFloat), cudaMemcpyDeviceToHost);
    cudaMemcpy(host_weights, NDG.weights_, NDG.vector_length_ * sizeof(deviceFloat), cudaMemcpyDeviceToHost);
    cudaMemcpy(host_barycentric_weights, NDG.barycentric_weights_, NDG.vector_length_ * sizeof(deviceFloat), cudaMemcpyDeviceToHost);
    cudaMemcpy(host_lagrange_interpolant_left, NDG.lagrange_interpolant_left_, NDG.vector_length_ * sizeof(deviceFloat), cudaMemcpyDeviceToHost);
    cudaMemcpy(host_lagrange_interpolant_right, NDG.lagrange_interpolant_right_, NDG.vector_length_ * sizeof(deviceFloat), cudaMemcpyDeviceToHost);
    cudaMemcpy(host_lagrange_interpolant_derivative_left, NDG.lagrange_interpolant_derivative_left_, NDG.vector_length_ * sizeof(deviceFloat), cudaMemcpyDeviceToHost);
    cudaMemcpy(host_lagrange_interpolant_derivative_right, NDG.lagrange_interpolant_derivative_right_, NDG.vector_length_ * sizeof(deviceFloat), cudaMemcpyDeviceToHost);
    cudaMemcpy(host_derivative_matrices, NDG.derivative_matrices_, NDG.matrix_length_ * sizeof(deviceFloat), cudaMemcpyDeviceToHost);
    cudaMemcpy(host_g_hat_derivative_matrices, NDG.g_hat_derivative_matrices_, NDG.matrix_length_ * sizeof(deviceFloat), cudaMemcpyDeviceToHost);
    cudaMemcpy(host_derivative_matrices_hat, NDG.derivative_matrices_hat_, NDG.matrix_length_ * sizeof(deviceFloat), cudaMemcpyDeviceToHost);
    cudaMemcpy(host_interpolation_matrices, NDG.interpolation_matrices_, NDG.interpolation_length_ * sizeof(deviceFloat), cudaMemcpyDeviceToHost);

    SECTION("Polynomial nodes") {
        const std::array<double, N_test+1> nodes {-0.9905754753144173356754,
                                                  -0.9506755217687677612227,
                                                  -0.880239153726985902123,
                                                  -0.7815140038968014069252,
                                                  -0.6576711592166907658503,
                                                  -0.5126905370864769678863,
                                                  -0.3512317634538763152972,
                                                  -0.1784841814958478558507,
                                                   0,
                                                   0.1784841814958478558507,
                                                   0.3512317634538763152972,
                                                   0.5126905370864769678863,
                                                   0.6576711592166907658503,
                                                   0.7815140038968014069252,
                                                   0.880239153726985902123,
                                                   0.9506755217687677612227,
                                                   0.9905754753144173356754};

        for (int i = 0; i <= N_test; ++i) {
            REQUIRE(std::abs(nodes[i] - host_nodes[offset_1D + i]) < error);
        }
=======
    std::vector<deviceFloat> host_nodes(NDG.vector_length_);
    std::vector<deviceFloat> host_weights(NDG.vector_length_);
    std::vector<deviceFloat> host_barycentric_weights(NDG.vector_length_);
    std::vector<deviceFloat> host_lagrange_interpolant_left(NDG.vector_length_);
    std::vector<deviceFloat> host_lagrange_interpolant_right(NDG.vector_length_);
    std::vector<deviceFloat> host_lagrange_interpolant_derivative_left(NDG.vector_length_);
    std::vector<deviceFloat> host_lagrange_interpolant_derivative_right(NDG.vector_length_);
    std::vector<deviceFloat> host_derivative_matrices(NDG.matrix_length_);
    std::vector<deviceFloat> host_g_hat_derivative_matrices(NDG.matrix_length_);
    std::vector<deviceFloat> host_derivative_matrices_hat(NDG.matrix_length_);
    std::vector<deviceFloat> host_interpolation_matrices(NDG.interpolation_length_);

    cudaMemcpy(host_nodes.data(), NDG.nodes_, NDG.vector_length_ * sizeof(deviceFloat), cudaMemcpyDeviceToHost);
    cudaMemcpy(host_weights.data(), NDG.weights_, NDG.vector_length_ * sizeof(deviceFloat), cudaMemcpyDeviceToHost);
    cudaMemcpy(host_barycentric_weights.data(), NDG.barycentric_weights_, NDG.vector_length_ * sizeof(deviceFloat), cudaMemcpyDeviceToHost);
    cudaMemcpy(host_lagrange_interpolant_left.data(), NDG.lagrange_interpolant_left_, NDG.vector_length_ * sizeof(deviceFloat), cudaMemcpyDeviceToHost);
    cudaMemcpy(host_lagrange_interpolant_right.data(), NDG.lagrange_interpolant_right_, NDG.vector_length_ * sizeof(deviceFloat), cudaMemcpyDeviceToHost);
    cudaMemcpy(host_lagrange_interpolant_derivative_left.data(), NDG.lagrange_interpolant_derivative_left_, NDG.vector_length_ * sizeof(deviceFloat), cudaMemcpyDeviceToHost);
    cudaMemcpy(host_lagrange_interpolant_derivative_right.data(), NDG.lagrange_interpolant_derivative_right_, NDG.vector_length_ * sizeof(deviceFloat), cudaMemcpyDeviceToHost);
    cudaMemcpy(host_derivative_matrices.data(), NDG.derivative_matrices_, NDG.matrix_length_ * sizeof(deviceFloat), cudaMemcpyDeviceToHost);
    cudaMemcpy(host_g_hat_derivative_matrices.data(), NDG.g_hat_derivative_matrices_, NDG.matrix_length_ * sizeof(deviceFloat), cudaMemcpyDeviceToHost);
    cudaMemcpy(host_derivative_matrices_hat.data(), NDG.derivative_matrices_hat_, NDG.matrix_length_ * sizeof(deviceFloat), cudaMemcpyDeviceToHost);
    cudaMemcpy(host_interpolation_matrices.data(), NDG.interpolation_matrices_, NDG.interpolation_length_ * sizeof(deviceFloat), cudaMemcpyDeviceToHost);

    const std::array<double, N_test+1> nodes {-0.9905754753144173356754,
                                                -0.9506755217687677612227,
                                                -0.880239153726985902123,
                                                -0.7815140038968014069252,
                                                -0.6576711592166907658503,
                                                -0.5126905370864769678863,
                                                -0.3512317634538763152972,
                                                -0.1784841814958478558507,
                                                0,
                                                0.1784841814958478558507,
                                                0.3512317634538763152972,
                                                0.5126905370864769678863,
                                                0.6576711592166907658503,
                                                0.7815140038968014069252,
                                                0.880239153726985902123,
                                                0.9506755217687677612227,
                                                0.9905754753144173356754};

    for (int i = 0; i <= N_test; ++i) {
        REQUIRE(std::abs(nodes[i] - host_nodes[offset_1D + i]) < error);
    }

    const std::array<double, N_test+1> weights {0.0241483028685479319601,
                                                0.0554595293739872011294,
                                                0.0850361483171791808835,
                                                0.111883847193403971095,
                                                0.1351363684685254732863,
                                                0.1540457610768102880814,
                                                0.16800410215645004451,
                                                0.1765627053669926463253,
                                                0.1794464703562065254583,
                                                0.1765627053669926463253,
                                                0.16800410215645004451,
                                                0.1540457610768102880814,
                                                0.1351363684685254732863,
                                                0.111883847193403971095,
                                                0.0850361483171791808835,
                                                0.055459529373987201129,
                                                0.0241483028685479319601};
        
    for (int i = 0; i <= N_test; ++i) {
        REQUIRE(std::abs(weights[i] - host_weights[offset_1D + i]) < error);
>>>>>>> 54d132ec
    }

    std::array<double, N_test+1> phi;
    for (int i = 0; i <= N_test; ++i) {
        phi[i] = std::sin(pi * host_nodes[offset_1D + i]);
    }

    std::array<double, N_test+1> phi_prime_expected;
    for (int i = 0; i <= N_test; ++i) {
        phi_prime_expected[i] = pi * std::cos(pi * host_nodes[offset_1D + i]);
    }

    std::array<double, N_test+1> phi_prime;
    for (int i = 0; i <= N_test; ++i) {
        phi_prime[i] = 0.0;
        for (int j = 0; j <= N_test; ++j) {
            phi_prime[i] += host_derivative_matrices[offset_2D + i * (N_test + 1) + j] * phi[j];
        }
    }
    
    for (int i = 0; i <= N_test; ++i) {
        REQUIRE(std::abs(phi_prime[i] - phi_prime_expected[i]) < error*100);
    }

<<<<<<< HEAD
    SECTION("Polynomial boundary interpolation") {
        std::array<double, N_test+1> phi;
        for (int i = 0; i <= N_test; ++i) {
            phi[i] = std::sin(pi * host_nodes[offset_1D + i]);
        }

        double phi_L_expected = std::sin(pi * -1.0);
        double phi_R_expected = std::sin(pi * 1.0);
        double phi_L = 0.0;
        double phi_R = 0.0;

        for (int j = 0; j <= N_test; ++j) {
            phi_L += host_lagrange_interpolant_left[offset_1D + j] * phi[j];
            phi_R += host_lagrange_interpolant_right[offset_1D + j] * phi[j];
        }
        
        REQUIRE(std::abs(phi_L - phi_L_expected) < error);
        REQUIRE(std::abs(phi_R - phi_R_expected) < error);
    

        SECTION("Polynomial derivative boundary interpolation") {
            std::array<double, N_test+1> phi;
            for (int i = 0; i <= N_test; ++i) {
                phi[i] = std::sin(pi * host_nodes[offset_1D + i]);
            }

            double phi_prime_L = 0.0;
            double phi_prime_R = 0.0;
            double phi_prime_L_expected = pi * std::cos(pi * -1.0);
            double phi_prime_R_expected = pi * std::cos(pi * 1.0);

            for (int j = 0; j <= N_test; ++j) {
                phi_prime_L += host_lagrange_interpolant_derivative_left[offset_1D + j] * (phi_L - phi[j]);
                phi_prime_R += host_lagrange_interpolant_derivative_right[offset_1D + j] * (phi_R - phi[j]);
            }
            
            REQUIRE(std::abs(phi_prime_L - phi_prime_L_expected) < error);
            REQUIRE(std::abs(phi_prime_R - phi_prime_R_expected) < error);
        }
}
=======
    double phi_L_expected = std::sin(pi * -1.0);
    double phi_R_expected = std::sin(pi * 1.0);
    double phi_L = 0.0;
    double phi_R = 0.0;

    for (int j = 0; j <= N_test; ++j) {
        phi_L += host_lagrange_interpolant_left[offset_1D + j] * phi[j];
        phi_R += host_lagrange_interpolant_right[offset_1D + j] * phi[j];
    }
    
    REQUIRE(std::abs(phi_L - phi_L_expected) < error);
    REQUIRE(std::abs(phi_R - phi_R_expected) < error);

    double phi_prime_L = 0.0;
    double phi_prime_R = 0.0;
    double phi_prime_L_expected = pi * std::cos(pi * -1.0);
    double phi_prime_R_expected = pi * std::cos(pi * 1.0);

    for (int j = 0; j <= N_test; ++j) {
        phi_prime_L += host_lagrange_interpolant_derivative_left[offset_1D + j] * (phi_L - phi[j]);
        phi_prime_R += host_lagrange_interpolant_derivative_right[offset_1D + j] * (phi_R - phi[j]);
    }
    
    REQUIRE(std::abs(phi_prime_L - phi_prime_L_expected) < error);
    REQUIRE(std::abs(phi_prime_R - phi_prime_R_expected) < error);
>>>>>>> 54d132ec

    cudaStreamDestroy(stream);
}<|MERGE_RESOLUTION|>--- conflicted
+++ resolved
@@ -24,54 +24,6 @@
     
     SEM::NDG_t<SEM::ChebyshevPolynomial_t> NDG(N_max, N_interpolation_points, stream);
 
-<<<<<<< HEAD
-    deviceFloat* host_nodes = new deviceFloat[NDG.vector_length_];
-    deviceFloat* host_weights = new deviceFloat[NDG.vector_length_];
-    deviceFloat* host_barycentric_weights = new deviceFloat[NDG.vector_length_];
-    deviceFloat* host_lagrange_interpolant_left = new deviceFloat[NDG.vector_length_];
-    deviceFloat* host_lagrange_interpolant_right = new deviceFloat[NDG.vector_length_];
-    deviceFloat* host_lagrange_interpolant_derivative_left = new deviceFloat[NDG.vector_length_];
-    deviceFloat* host_lagrange_interpolant_derivative_right = new deviceFloat[NDG.vector_length_];
-    deviceFloat* host_derivative_matrices = new deviceFloat[NDG.matrix_length_];
-    deviceFloat* host_g_hat_derivative_matrices = new deviceFloat[NDG.matrix_length_];
-    deviceFloat* host_derivative_matrices_hat = new deviceFloat[NDG.matrix_length_];
-    deviceFloat* host_interpolation_matrices = new deviceFloat[NDG.interpolation_length_];
-
-    cudaMemcpy(host_nodes, NDG.nodes_, NDG.vector_length_ * sizeof(deviceFloat), cudaMemcpyDeviceToHost);
-    cudaMemcpy(host_weights, NDG.weights_, NDG.vector_length_ * sizeof(deviceFloat), cudaMemcpyDeviceToHost);
-    cudaMemcpy(host_barycentric_weights, NDG.barycentric_weights_, NDG.vector_length_ * sizeof(deviceFloat), cudaMemcpyDeviceToHost);
-    cudaMemcpy(host_lagrange_interpolant_left, NDG.lagrange_interpolant_left_, NDG.vector_length_ * sizeof(deviceFloat), cudaMemcpyDeviceToHost);
-    cudaMemcpy(host_lagrange_interpolant_right, NDG.lagrange_interpolant_right_, NDG.vector_length_ * sizeof(deviceFloat), cudaMemcpyDeviceToHost);
-    cudaMemcpy(host_lagrange_interpolant_derivative_left, NDG.lagrange_interpolant_derivative_left_, NDG.vector_length_ * sizeof(deviceFloat), cudaMemcpyDeviceToHost);
-    cudaMemcpy(host_lagrange_interpolant_derivative_right, NDG.lagrange_interpolant_derivative_right_, NDG.vector_length_ * sizeof(deviceFloat), cudaMemcpyDeviceToHost);
-    cudaMemcpy(host_derivative_matrices, NDG.derivative_matrices_, NDG.matrix_length_ * sizeof(deviceFloat), cudaMemcpyDeviceToHost);
-    cudaMemcpy(host_g_hat_derivative_matrices, NDG.g_hat_derivative_matrices_, NDG.matrix_length_ * sizeof(deviceFloat), cudaMemcpyDeviceToHost);
-    cudaMemcpy(host_derivative_matrices_hat, NDG.derivative_matrices_hat_, NDG.matrix_length_ * sizeof(deviceFloat), cudaMemcpyDeviceToHost);
-    cudaMemcpy(host_interpolation_matrices, NDG.interpolation_matrices_, NDG.interpolation_length_ * sizeof(deviceFloat), cudaMemcpyDeviceToHost);
-
-    SECTION("Polynomial nodes") {
-        const std::array<double, N_test+1> nodes {-0.9957341762950345218712,
-                                                  -0.9618256431728190704088,
-                                                  -0.895163291355062322067,
-                                                  -0.7980172272802395033328,
-                                                  -0.673695643646557211713,
-                                                  -0.5264321628773558002446,
-                                                  -0.3612416661871529487447,
-                                                  -0.1837495178165703315744,
-                                                   0,
-                                                   0.183749517816570331574,
-                                                   0.3612416661871529487447,
-                                                   0.5264321628773558002446,
-                                                   0.6736956436465572117127,
-                                                   0.7980172272802395033328,
-                                                   0.895163291355062322067,
-                                                   0.9618256431728190704088,
-                                                   0.9957341762950345218712};
-
-        for (int i = 0; i <= N_test; ++i) {
-            REQUIRE(std::abs(nodes[i] - host_nodes[offset_1D + i]) < error);
-        }
-=======
     std::vector<deviceFloat> host_nodes(NDG.vector_length_);
     std::vector<deviceFloat> host_weights(NDG.vector_length_);
     std::vector<deviceFloat> host_barycentric_weights(NDG.vector_length_);
@@ -138,7 +90,6 @@
         
     for (int i = 0; i <= N_test; ++i) {
         REQUIRE(std::abs(weights[i] - host_weights[offset_1D + i]) < error);
->>>>>>> 54d132ec
     }
 
     std::array<double, N_test+1> phi;
@@ -207,54 +158,6 @@
     
     SEM::NDG_t<SEM::LegendrePolynomial_t> NDG(N_max, N_interpolation_points, stream);
 
-<<<<<<< HEAD
-    deviceFloat* host_nodes = new deviceFloat[NDG.vector_length_];
-    deviceFloat* host_weights = new deviceFloat[NDG.vector_length_];
-    deviceFloat* host_barycentric_weights = new deviceFloat[NDG.vector_length_];
-    deviceFloat* host_lagrange_interpolant_left = new deviceFloat[NDG.vector_length_];
-    deviceFloat* host_lagrange_interpolant_right = new deviceFloat[NDG.vector_length_];
-    deviceFloat* host_lagrange_interpolant_derivative_left = new deviceFloat[NDG.vector_length_];
-    deviceFloat* host_lagrange_interpolant_derivative_right = new deviceFloat[NDG.vector_length_];
-    deviceFloat* host_derivative_matrices = new deviceFloat[NDG.matrix_length_];
-    deviceFloat* host_g_hat_derivative_matrices = new deviceFloat[NDG.matrix_length_];
-    deviceFloat* host_derivative_matrices_hat = new deviceFloat[NDG.matrix_length_];
-    deviceFloat* host_interpolation_matrices = new deviceFloat[NDG.interpolation_length_];
-
-    cudaMemcpy(host_nodes, NDG.nodes_, NDG.vector_length_ * sizeof(deviceFloat), cudaMemcpyDeviceToHost);
-    cudaMemcpy(host_weights, NDG.weights_, NDG.vector_length_ * sizeof(deviceFloat), cudaMemcpyDeviceToHost);
-    cudaMemcpy(host_barycentric_weights, NDG.barycentric_weights_, NDG.vector_length_ * sizeof(deviceFloat), cudaMemcpyDeviceToHost);
-    cudaMemcpy(host_lagrange_interpolant_left, NDG.lagrange_interpolant_left_, NDG.vector_length_ * sizeof(deviceFloat), cudaMemcpyDeviceToHost);
-    cudaMemcpy(host_lagrange_interpolant_right, NDG.lagrange_interpolant_right_, NDG.vector_length_ * sizeof(deviceFloat), cudaMemcpyDeviceToHost);
-    cudaMemcpy(host_lagrange_interpolant_derivative_left, NDG.lagrange_interpolant_derivative_left_, NDG.vector_length_ * sizeof(deviceFloat), cudaMemcpyDeviceToHost);
-    cudaMemcpy(host_lagrange_interpolant_derivative_right, NDG.lagrange_interpolant_derivative_right_, NDG.vector_length_ * sizeof(deviceFloat), cudaMemcpyDeviceToHost);
-    cudaMemcpy(host_derivative_matrices, NDG.derivative_matrices_, NDG.matrix_length_ * sizeof(deviceFloat), cudaMemcpyDeviceToHost);
-    cudaMemcpy(host_g_hat_derivative_matrices, NDG.g_hat_derivative_matrices_, NDG.matrix_length_ * sizeof(deviceFloat), cudaMemcpyDeviceToHost);
-    cudaMemcpy(host_derivative_matrices_hat, NDG.derivative_matrices_hat_, NDG.matrix_length_ * sizeof(deviceFloat), cudaMemcpyDeviceToHost);
-    cudaMemcpy(host_interpolation_matrices, NDG.interpolation_matrices_, NDG.interpolation_length_ * sizeof(deviceFloat), cudaMemcpyDeviceToHost);
-
-    SECTION("Polynomial nodes") {
-        const std::array<double, N_test+1> nodes {-0.9905754753144173356754,
-                                                  -0.9506755217687677612227,
-                                                  -0.880239153726985902123,
-                                                  -0.7815140038968014069252,
-                                                  -0.6576711592166907658503,
-                                                  -0.5126905370864769678863,
-                                                  -0.3512317634538763152972,
-                                                  -0.1784841814958478558507,
-                                                   0,
-                                                   0.1784841814958478558507,
-                                                   0.3512317634538763152972,
-                                                   0.5126905370864769678863,
-                                                   0.6576711592166907658503,
-                                                   0.7815140038968014069252,
-                                                   0.880239153726985902123,
-                                                   0.9506755217687677612227,
-                                                   0.9905754753144173356754};
-
-        for (int i = 0; i <= N_test; ++i) {
-            REQUIRE(std::abs(nodes[i] - host_nodes[offset_1D + i]) < error);
-        }
-=======
     std::vector<deviceFloat> host_nodes(NDG.vector_length_);
     std::vector<deviceFloat> host_weights(NDG.vector_length_);
     std::vector<deviceFloat> host_barycentric_weights(NDG.vector_length_);
@@ -321,7 +224,6 @@
         
     for (int i = 0; i <= N_test; ++i) {
         REQUIRE(std::abs(weights[i] - host_weights[offset_1D + i]) < error);
->>>>>>> 54d132ec
     }
 
     std::array<double, N_test+1> phi;
@@ -346,48 +248,6 @@
         REQUIRE(std::abs(phi_prime[i] - phi_prime_expected[i]) < error*100);
     }
 
-<<<<<<< HEAD
-    SECTION("Polynomial boundary interpolation") {
-        std::array<double, N_test+1> phi;
-        for (int i = 0; i <= N_test; ++i) {
-            phi[i] = std::sin(pi * host_nodes[offset_1D + i]);
-        }
-
-        double phi_L_expected = std::sin(pi * -1.0);
-        double phi_R_expected = std::sin(pi * 1.0);
-        double phi_L = 0.0;
-        double phi_R = 0.0;
-
-        for (int j = 0; j <= N_test; ++j) {
-            phi_L += host_lagrange_interpolant_left[offset_1D + j] * phi[j];
-            phi_R += host_lagrange_interpolant_right[offset_1D + j] * phi[j];
-        }
-        
-        REQUIRE(std::abs(phi_L - phi_L_expected) < error);
-        REQUIRE(std::abs(phi_R - phi_R_expected) < error);
-    
-
-        SECTION("Polynomial derivative boundary interpolation") {
-            std::array<double, N_test+1> phi;
-            for (int i = 0; i <= N_test; ++i) {
-                phi[i] = std::sin(pi * host_nodes[offset_1D + i]);
-            }
-
-            double phi_prime_L = 0.0;
-            double phi_prime_R = 0.0;
-            double phi_prime_L_expected = pi * std::cos(pi * -1.0);
-            double phi_prime_R_expected = pi * std::cos(pi * 1.0);
-
-            for (int j = 0; j <= N_test; ++j) {
-                phi_prime_L += host_lagrange_interpolant_derivative_left[offset_1D + j] * (phi_L - phi[j]);
-                phi_prime_R += host_lagrange_interpolant_derivative_right[offset_1D + j] * (phi_R - phi[j]);
-            }
-            
-            REQUIRE(std::abs(phi_prime_L - phi_prime_L_expected) < error);
-            REQUIRE(std::abs(phi_prime_R - phi_prime_R_expected) < error);
-        }
-}
-=======
     double phi_L_expected = std::sin(pi * -1.0);
     double phi_R_expected = std::sin(pi * 1.0);
     double phi_L = 0.0;
@@ -413,7 +273,6 @@
     
     REQUIRE(std::abs(phi_prime_L - phi_prime_L_expected) < error);
     REQUIRE(std::abs(phi_prime_R - phi_prime_R_expected) < error);
->>>>>>> 54d132ec
 
     cudaStreamDestroy(stream);
 }