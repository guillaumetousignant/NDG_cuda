#include "Element_t.cuh"
#include "ChebyshevPolynomial_t.cuh"
#include "LegendrePolynomial_t.cuh"
#include <cmath>
#include <thrust/swap.h>

constexpr deviceFloat pi = 3.14159265358979323846;

__device__ 
Element_t::Element_t(int N, size_t face_L, size_t face_R, deviceFloat x_L, deviceFloat x_R) : 
        N_(N),
        faces_{face_L, face_R},
        x_{x_L, x_R},
        delta_x_(x_[1] - x_[0]),
        phi_(new deviceFloat[N_ + 1]),
        phi_prime_(new deviceFloat[N_ + 1]),
        intermediate_(new deviceFloat[N_ + 1]),
        sigma_(0.0),
        refine_(false),
        coarsen_(false),
        error_(0.0) {}

__device__
Element_t::Element_t(const Element_t& other) :
        N_(other.N_),
        faces_{other.faces_[0], other.faces_[1]},
        x_{other.x_[0], other.x_[1]},
        delta_x_(other.delta_x_),
        phi_(new deviceFloat[N_ + 1]),
        phi_prime_(new deviceFloat[N_ + 1]),
        intermediate_(new deviceFloat[N_ + 1]),
        sigma_(other.sigma_),
        refine_(other.refine_),
        coarsen_(other.coarsen_),
        error_(other.error_) {

    for (int i = 0; i <= N_; ++i) {
        phi_[i] = other.phi_[i];
        phi_prime_[i] = other.phi_prime_[i];
        intermediate_[i] = other.intermediate_[i];
    }
}

__device__
Element_t::Element_t(Element_t&& other) :
        N_(other.N_),
        faces_{other.faces_[0], other.faces_[1]},
        x_{other.x_[0], other.x_[1]},
        delta_x_(other.delta_x_),
        phi_(other.phi_),
        phi_prime_(other.phi_prime_),
        intermediate_(other.intermediate_),
        sigma_(other.sigma_),
        refine_(other.refine_),
        coarsen_(other.coarsen_),
        error_(other.error_) {
    
    other.phi_ = nullptr;
    other.phi_prime_ = nullptr;
    other.intermediate_ = nullptr;
}

__device__
Element_t& Element_t::operator=(const Element_t& other) {
    if (N_ != other.N_) {
        delete[] phi_;
        delete[] phi_prime_;
        delete[] intermediate_;

        phi_ = new deviceFloat[other.N_];
        phi_prime_ = new deviceFloat[other.N_];
        intermediate_ = new deviceFloat[other.N_];
    }

    N_ = other.N_;
    faces_[0] = other.faces_[0];
    faces_[1] = other.faces_[1];
    x_[0] = other.x_[0];
    x_[1] = other.x_[1];
    delta_x_ = other.delta_x_;
    sigma_ = other.sigma_;
    refine_ = other.refine_;
    coarsen_ = other.coarsen_;
    error_ = other.error_;

    for (int i = 0; i <= N_; ++i) {
        phi_[i] = other.phi_[i];
        phi_prime_[i] = other.phi_prime_[i];
        intermediate_[i] = other.intermediate_[i];
    }
    
    return *this;
}

__device__
Element_t& Element_t::operator=(Element_t&& other) {
    N_ = other.N_;
    faces_[0] = other.faces_[0];
    faces_[1] = other.faces_[1];
    x_[0] = other.x_[0];
    x_[1] = other.x_[1];
    delta_x_ = other.delta_x_;
    sigma_ = other.sigma_;
    refine_ = other.refine_;
    coarsen_ = other.coarsen_;
    error_ = other.error_;

    thrust::swap(phi_, other.phi_);
    thrust::swap(phi_prime_, other.phi_prime_);
    thrust::swap(intermediate_, other.intermediate_);
    
    return *this;
}

__host__ __device__
Element_t::Element_t() :
        N_(0),
        faces_{0, 0},
        x_{0.0, 0.0},
        delta_x_(0.0),
        phi_(nullptr),
        phi_prime_(nullptr),
        intermediate_(nullptr),
        sigma_(0.0),
        refine_(false),
        coarsen_(false),
        error_(0.0) {};

__host__ __device__
Element_t::~Element_t() {
    delete [] phi_;
    delete [] phi_prime_;
    delete [] intermediate_;
}

// Algorithm 61
__device__
void Element_t::interpolate_to_boundaries(const deviceFloat* lagrange_interpolant_left, const deviceFloat* lagrange_interpolant_right) {
    const int offset_1D = N_ * (N_ + 1) /2;
    phi_L_ = 0.0;
    phi_R_ = 0.0;

    for (int j = 0; j <= N_; ++j) {
        phi_L_ += lagrange_interpolant_left[offset_1D + j] * phi_[j];
        phi_R_ += lagrange_interpolant_right[offset_1D + j] * phi_[j];
    }
}

// This should be illegal, but is needed because I can't for the life of me get separable compilation to work correctly.
__device__
void ChebyshevPolynomial_t::polynomial(int N, deviceFloat x, deviceFloat &T_N) {
    T_N = cos(N * acos(x));
}

__device__
void LegendrePolynomial_t::polynomial(int N, deviceFloat x, deviceFloat &L_N) {
    if (N == 0) {
        L_N = 1.0f;
    }
    else if (N == 1) {
        L_N = x;
    }
    else {
        deviceFloat L_N_2 = 1.0f;
        deviceFloat L_N_1 = x;
        deviceFloat L_N_2_prime = 0.0f;
        deviceFloat L_N_1_prime = 1.0f;

        for (int k = 2; k <= N; ++k) {
            L_N = (2 * k - 1) * x * L_N_1/k - (k - 1) * L_N_2/k; // L_N_1(x) ??
            const deviceFloat L_N_prime = L_N_2_prime + (2 * k - 1) * L_N_1;
            L_N_2 = L_N_1;
            L_N_1 = L_N;
            L_N_2_prime = L_N_1_prime;
            L_N_1_prime = L_N_prime;
        }
    }
}

template __device__ void Element_t::estimate_error<ChebyshevPolynomial_t>(const deviceFloat* nodes, const deviceFloat* weights);
template __device__ void Element_t::estimate_error<LegendrePolynomial_t>(const deviceFloat* nodes, const deviceFloat* weights);

template<typename Polynomial>
__device__
void Element_t::estimate_error<Polynomial>(const deviceFloat* nodes, const deviceFloat* weights) {
    const int offset_1D = N_ * (N_ + 1) /2;

    for (int k = 0; k <= N_; ++k) {
        intermediate_[k] = 0.0;
        for (int i = 0; i <= N_; ++i) {
            deviceFloat L_N;
            Polynomial::polynomial(k, nodes[offset_1D + i], L_N);

            intermediate_[k] += (2 * k + 1) * 0.5 * phi_[i] * L_N * weights[offset_1D + i];
        }
    }

    constexpr deviceFloat tolerance_min = 1e-6;     // Refine above this
    constexpr deviceFloat tolerance_max = 1e-14;    // Coarsen below this

    const deviceFloat C = exponential_decay();

    // sum of error
    error_ = std::sqrt(C * C * 0.5/sigma_) * std::exp(-sigma_ * (N_ + 1));

    if(error_ > tolerance_min) {	// need refine
        refine_ = true;
        coarsen_ = false;
    }
    else if(error_ <= tolerance_max ) {	// need coarsen
        refine_ = false;
        coarsen_ = true;
    }
    else {	// if error in between then do nothing
        refine_ = false;
        coarsen_ = false;
    }
}

__device__
deviceFloat Element_t::exponential_decay() {
    const int n_points_least_squares = min(N_, 4); // Number of points to use for thew least squares reduction, but don't go above N.

    deviceFloat x_avg = 0.0;
    deviceFloat y_avg = 0.0;

    for (int i = 0; i < n_points_least_squares; ++i) {
        x_avg += N_ - i;
        y_avg += std::log(std::abs(intermediate_[N_ - i]));
    }

    x_avg /= n_points_least_squares;
    y_avg /= n_points_least_squares;

    deviceFloat numerator = 0.0;
    deviceFloat denominator = 0.0;

    for (int i = 0; i < n_points_least_squares; ++i) {
        numerator += (N_ - i - x_avg) * (std::log(std::abs(intermediate_[N_ - i])) - y_avg);
        denominator += (N_ - i - x_avg) * (N_ - i - x_avg);
    }

    sigma_ = numerator/denominator;

    const deviceFloat C = std::exp(y_avg - sigma_ * x_avg);
    sigma_ = std::abs(sigma_);
    return C;
}

__device__
void Element_t::interpolate_from(const Element_t& other, const deviceFloat* nodes, const deviceFloat* barycentric_weights) {
    const int offset = N_ * (N_ + 1) /2;
    const int offset_other = other.N_ * (other.N_ + 1) /2;

    for (int i = 0; i <= N_; ++i) {
        const deviceFloat x = (2 * nodes[offset + i] - other.x_[0] - other.x_[1])/(other.x_[1] - other.x_[0]);
        deviceFloat numerator = 0.0;
        deviceFloat denominator = 0.0;
        for (int j = 0; j <= other.N_; ++j) {
            if (SEM::almost_equal2(x, nodes[offset_other + j])) {
                numerator = other.phi_[j];
                denominator = 1.0;
                break;
            }
            const deviceFloat t = barycentric_weights[offset_other + j]/(x - nodes[offset_other + j]);
            numerator += t * other.phi_[j];
            denominator += t;
        }
        phi_[i] = numerator/denominator;
    }
}

__global__
void SEM::build_elements(size_t N_elements, int N, Element_t* elements, deviceFloat x_min, deviceFloat x_max) {
    const int index = blockIdx.x * blockDim.x + threadIdx.x;
    const int stride = blockDim.x * gridDim.x;

    for (int i = index; i < N_elements; i += stride) {
        const size_t face_L = (i > 0) ? i - 1 : N_elements - 1;
        const size_t face_R = i;
        const deviceFloat delta_x = (x_max - x_min)/N_elements;
        const deviceFloat element_x_min = x_min + i * delta_x;
        const deviceFloat element_x_max = x_min + (i + 1) * delta_x;

        // Those are uninitialised because they are created via cudaMalloc, so they need to be set if we don't want the move constructor to delete random memory.
        elements[i].phi_ = nullptr;
        elements[i].phi_prime_ = nullptr;
        elements[i].intermediate_ = nullptr;

        elements[i] = Element_t(N, face_L, face_R, element_x_min, element_x_max);
    }
}

__global__
void SEM::free_elements(size_t N_elements, Element_t* elements) {
    const int index = blockIdx.x * blockDim.x + threadIdx.x;
    const int stride = blockDim.x * gridDim.x;

    for (int i = index; i < N_elements; i += stride) {
        delete[] elements[i].phi_;
        delete[] elements[i].phi_prime_;
        delete[] elements[i].intermediate_;
        elements[i].phi_ = nullptr;
        elements[i].phi_prime_ = nullptr;
        elements[i].intermediate_ = nullptr;
    }
}

template __global__ void SEM::estimate_error<ChebyshevPolynomial_t>(size_t N_elements, Element_t* elements, const deviceFloat* nodes, const deviceFloat* weights);
template __global__ void SEM::estimate_error<LegendrePolynomial_t>(size_t N_elements, Element_t* elements, const deviceFloat* nodes, const deviceFloat* weights);

template<typename Polynomial>
__global__
void SEM::estimate_error<Polynomial>(size_t N_elements, Element_t* elements, const deviceFloat* nodes, const deviceFloat* weights) {
    const int index = blockIdx.x * blockDim.x + threadIdx.x;
    const int stride = blockDim.x * gridDim.x;

    for (size_t i = index; i < N_elements; i += stride) {
        elements[i].estimate_error<Polynomial>(nodes, weights);
    }
}

__device__
deviceFloat SEM::g(deviceFloat x) {
    //return (x < -0.2f || x > 0.2f) ? 0.2f : 0.8f;
    return -std::sin(pi * x);
}


__global__
void SEM::initial_conditions(size_t N_elements, Element_t* elements, const deviceFloat* nodes) {
    const int index = blockIdx.x * blockDim.x + threadIdx.x;
    const int stride = blockDim.x * gridDim.x;

    for (size_t i = index; i < N_elements; i += stride) {
        const size_t offset = elements[i].N_ * (elements[i].N_ + 1) /2;
        for (int j = 0; j <= elements[i].N_; ++j) {
            const deviceFloat x = (0.5 + nodes[offset + j]/2.0f) * (elements[i].x_[1] - elements[i].x_[0]) + elements[i].x_[0];
            elements[i].phi_[j] = SEM::g(x);
        }
    }
}

// Basically useless, find better solution when multiple elements.
__global__
void SEM::get_elements_data(size_t N_elements, const Element_t* elements, deviceFloat* phi, deviceFloat* phi_prime) {
    const int index = blockIdx.x * blockDim.x + threadIdx.x;
    const int stride = blockDim.x * gridDim.x;

    for (size_t i = index; i < N_elements; i += stride) {
        const size_t element_offset = i * (elements[i].N_ + 1);
        for (int j = 0; j <= elements[i].N_; ++j) {
            phi[element_offset + j] = elements[i].phi_[j];
            phi_prime[element_offset + j] = elements[i].phi_prime_[j];
        }
    }
}

// Basically useless, find better solution when multiple elements.
__global__
void SEM::get_phi(size_t N_elements, const Element_t* elements, deviceFloat* phi) {
    const int index = blockIdx.x * blockDim.x + threadIdx.x;
    const int stride = blockDim.x * gridDim.x;

    for (size_t i = index; i < N_elements; i += stride) {
        for (int j = 0; j <= elements[i].N_; ++j) {
            phi[j] = elements[i].phi_[j];
        }
    }
}

__global__
void SEM::get_solution(size_t N_elements, size_t N_interpolation_points, const Element_t* elements, const deviceFloat* interpolation_matrices, deviceFloat* x, deviceFloat* phi, deviceFloat* phi_prime, deviceFloat* intermediate, deviceFloat* x_L, deviceFloat* x_R, deviceFloat* sigma, deviceFloat* refine, deviceFloat* coarsen, deviceFloat* error) {
    const int index = blockIdx.x * blockDim.x + threadIdx.x;
    const int stride = blockDim.x * gridDim.x;

    for (size_t i = index; i < N_elements; i += stride) {
        const size_t offset_interp_1D = i * N_interpolation_points;
        const size_t offset_interp = elements[i].N_ * (elements[i].N_ + 1) * N_interpolation_points/2;
        const size_t step = N_interpolation_points/(elements[i].N_ + 1);

        for (size_t j = 0; j < N_interpolation_points; ++j) {
            phi[offset_interp_1D + j] = 0.0f;
            phi_prime[offset_interp_1D + j] = 0.0f;
            for (int k = 0; k <= elements[i].N_; ++k) {
                phi[offset_interp_1D + j] += interpolation_matrices[offset_interp + j * (elements[i].N_ + 1) + k] * elements[i].phi_[k];
                phi_prime[offset_interp_1D + j] += interpolation_matrices[offset_interp + j * (elements[i].N_ + 1) + k] * elements[i].phi_prime_[k]; 
            }
            intermediate[offset_interp_1D + j] = elements[i].intermediate_[min(static_cast<int>(j/step), elements[i].N_)];
            x[offset_interp_1D + j] = j * (elements[i].x_[1] - elements[i].x_[0]) / (N_interpolation_points - 1) + elements[i].x_[0];
        }

        x_L[i] = elements[i].x_[0];
        x_R[i] = elements[i].x_[1];
        sigma[i] = elements[i].sigma_;
        refine[i] = elements[i].refine_;
        coarsen[i] = elements[i].coarsen_;
        error[i] = elements[i].error_;
    }
}

__global__
void SEM::interpolate_to_boundaries(size_t N_elements, Element_t* elements, const deviceFloat* lagrange_interpolant_left, const deviceFloat* lagrange_interpolant_right) {
    const int index = blockIdx.x * blockDim.x + threadIdx.x;
    const int stride = blockDim.x * gridDim.x;

    for (size_t i = index; i < N_elements; i += stride) {
        elements[i].interpolate_to_boundaries(lagrange_interpolant_left, lagrange_interpolant_right);
    }
}

__global__
void SEM::adapt(unsigned long N_elements, Element_t* elements, Element_t* new_elements, Face_t* new_faces, const unsigned long* block_offsets, const deviceFloat* nodes, const deviceFloat* barycentric_weights) {
<<<<<<< HEAD
    const int index = blockIdx.x * blockDim.x + threadIdx.x;
    const int stride = blockDim.x * gridDim.x;
=======
    const unsigned long index = blockIdx.x * blockDim.x + threadIdx.x;
    const unsigned long stride = blockDim.x * gridDim.x;
>>>>>>> b5b0f194
    const int thread_id = threadIdx.x;
    const int block_id = blockIdx.x;
    
    for (unsigned long i = index; i < N_elements; i += stride) {
        if (elements[i].refine_) {
            size_t offset = 0;
            for (size_t j = i - thread_id; j < i; ++j) {
                offset += elements[j].refine_;
            }
            size_t new_index = N_elements + block_offsets[block_id] + offset;

            // Those are uninitialised because they are created via cudaMalloc, so they need to be set if we don't want the move constructor to delete random memory.
            new_elements[i].phi_ = nullptr;
            new_elements[i].phi_prime_ = nullptr;
            new_elements[i].intermediate_ = nullptr;
            new_elements[new_index].phi_ = nullptr;
            new_elements[new_index].phi_prime_ = nullptr;
            new_elements[new_index].intermediate_ = nullptr;

            new_elements[i] = Element_t(elements[i].N_, elements[i].faces_[0], new_index, elements[i].x_[0], (elements[i].x_[0] + elements[i].x_[1]) * 0.5);
            new_elements[new_index] = Element_t(elements[i].N_, new_index, elements[i].faces_[1], (elements[i].x_[0] + elements[i].x_[1]) * 0.5, elements[i].x_[1]);
            new_elements[i].interpolate_from(elements[i], nodes, barycentric_weights);
            new_elements[new_index].interpolate_from(elements[i], nodes, barycentric_weights);
            
            new_faces[new_index] = Face_t(i, new_index);
            new_faces[elements[i].faces_[1]].elements_[0] = new_index;
        }
        else {
            // Those are uninitialised because they are created via cudaMalloc, so they need to be set if we don't want the move constructor to delete random memory.
            new_elements[i].phi_ = nullptr;
            new_elements[i].phi_prime_ = nullptr;
            new_elements[i].intermediate_ = nullptr;
            
            new_elements[i] = std::move(elements[i]);
        }
    }
}

// From cppreference.com
__device__
bool SEM::almost_equal2(deviceFloat x, deviceFloat y) {
    constexpr int ulp = 2; // ULP
    // the machine epsilon has to be scaled to the magnitude of the values used
    // and multiplied by the desired precision in ULPs (units in the last place)
    return std::abs(x-y) <= FLT_EPSILON * std::abs(x+y) * ulp // CHECK change this to double equivalent if using double instead of float
        // unless the result is subnormal
        || std::abs(x-y) < FLT_MIN; // CHECK change this to 64F if using double instead of float
}<|MERGE_RESOLUTION|>--- conflicted
+++ resolved
@@ -411,13 +411,8 @@
 
 __global__
 void SEM::adapt(unsigned long N_elements, Element_t* elements, Element_t* new_elements, Face_t* new_faces, const unsigned long* block_offsets, const deviceFloat* nodes, const deviceFloat* barycentric_weights) {
-<<<<<<< HEAD
-    const int index = blockIdx.x * blockDim.x + threadIdx.x;
-    const int stride = blockDim.x * gridDim.x;
-=======
     const unsigned long index = blockIdx.x * blockDim.x + threadIdx.x;
     const unsigned long stride = blockDim.x * gridDim.x;
->>>>>>> b5b0f194
     const int thread_id = threadIdx.x;
     const int block_id = blockIdx.x;
     
