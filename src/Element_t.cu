--- conflicted
+++ resolved
@@ -299,11 +299,7 @@
 }
 
 __global__
-<<<<<<< HEAD
-void SEM::build_boundaries(size_t N_elements, size_t N_elements_global, size_t N_local_boundaries, size_t N_MPI_boundaries, Element_t* elements, deviceFloat x_min, deviceFloat x_max, size_t global_element_offset, size_t* local_boundary_to_element, size_t* MPI_boundary_to_element, size_t* MPI_boundary_from_element) {
-=======
 void SEM::build_boundaries(size_t N_elements, size_t N_elements_global, size_t N_local_boundaries, size_t N_MPI_boundaries, Element_t* elements, size_t global_element_offset, size_t* local_boundary_to_element, size_t* MPI_boundary_to_element, size_t* MPI_boundary_from_element) {
->>>>>>> 54d132ec
     const int index = blockIdx.x * blockDim.x + threadIdx.x;
     const int stride = blockDim.x * gridDim.x;
 
@@ -355,13 +351,8 @@
         else if (i == 1) {
             face_L = N_elements + N_local_boundaries + N_MPI_boundaries - 2;
             face_R = N_elements + N_local_boundaries + N_MPI_boundaries - 2;
-<<<<<<< HEAD
-            element_x_min = x_max;
-            element_x_max = x_max + delta_x;
-=======
             element_x_min = elements[N_elements - 1].x_[1];
             element_x_max = elements[N_elements - 1].x_[1];
->>>>>>> 54d132ec
             MPI_boundary_to_element[i] = (global_element_offset + N_elements == N_elements_global) ? 0 : global_element_offset + N_elements;
             MPI_boundary_from_element[i] = global_element_offset + N_elements - 1;
         }
@@ -374,8 +365,6 @@
         elements[N_elements + N_local_boundaries + i].intermediate_ = nullptr;
 
         elements[N_elements + N_local_boundaries + i] = SEM::Element_t(0, face_L, face_R, element_x_min, element_x_max);
-<<<<<<< HEAD
-=======
     }
 }
 
@@ -393,7 +382,6 @@
             MPI_boundary_to_element[i] = (global_element_offset + N_elements == N_elements_global) ? 0 : global_element_offset + N_elements;
             MPI_boundary_from_element[i] = global_element_offset + N_elements - 1;
         }
->>>>>>> 54d132ec
     }
 }
 
