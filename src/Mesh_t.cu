#include "Mesh_t.cuh"
#include "ChebyshevPolynomial_t.cuh"
#include "LegendrePolynomial_t.cuh"
#include "ProgressBar_t.h"
#include <iostream>
#include <fstream>
#include <sstream> 
#include <iomanip>
#include <filesystem>
#include <limits>

namespace fs = std::filesystem;

<<<<<<< HEAD
SEM::Mesh_t::Mesh_t(size_t N_elements, int initial_N, deviceFloat x_min, deviceFloat x_max, cudaStream_t &stream) : 
        N_elements_global_(N_elements),        
=======
SEM::Mesh_t::Mesh_t(size_t N_elements, int initial_N, deviceFloat delta_x_min, deviceFloat x_min, deviceFloat x_max, int adaptivity_interval, cudaStream_t &stream) : 
        N_elements_global_(N_elements), 
        delta_x_min_(delta_x_min), 
        adaptivity_interval_(adaptivity_interval),      
>>>>>>> 54d132ec
        stream_(stream) {

    int global_rank;
    MPI_Comm_rank(MPI_COMM_WORLD, &global_rank);
    int global_size;
    MPI_Comm_size(MPI_COMM_WORLD, &global_size);

    N_elements_per_process_ = (N_elements_global_ + global_size - 1)/global_size;
    N_elements_ = (global_rank == global_size - 1) ? N_elements_per_process_ + N_elements_global_ - N_elements_per_process_ * global_size : N_elements_per_process_;
    if (N_elements_ == N_elements_global_) {
        N_local_boundaries_ = 2;
        N_MPI_boundaries_ = 0;
    }
    else {
        N_local_boundaries_ = 0;
        N_MPI_boundaries_ = 2;
    }

    N_faces_ = N_elements_ + N_local_boundaries_ + N_MPI_boundaries_ - 1; 
    global_element_offset_ = global_rank * N_elements_per_process_;
    initial_N_ = initial_N;
    elements_numBlocks_ = (N_elements_ + elements_blockSize_ - 1) / elements_blockSize_;
    faces_numBlocks_ = (N_faces_ + faces_blockSize_ - 1) / faces_blockSize_;
    boundaries_numBlocks_ = (N_local_boundaries_ + N_MPI_boundaries_ + boundaries_blockSize_ - 1) / boundaries_blockSize_;

<<<<<<< HEAD
    host_delta_t_array_ = new deviceFloat[elements_numBlocks_];
    host_refine_array_ = new unsigned long[elements_numBlocks_];
    host_boundary_phi_L_ = new deviceFloat[N_MPI_boundaries_];
    host_boundary_phi_R_ = new deviceFloat[N_MPI_boundaries_];
    host_boundary_phi_prime_L_ = new deviceFloat[N_MPI_boundaries_];
    host_boundary_phi_prime_R_ = new deviceFloat[N_MPI_boundaries_];
    host_MPI_boundary_to_element_ = new size_t[N_MPI_boundaries_];
    host_MPI_boundary_from_element_ = new size_t[N_MPI_boundaries_];
    send_buffers_ = new std::array<double, 4>[N_MPI_boundaries_];
    receive_buffers_ = new std::array<double, 4>[N_MPI_boundaries_];
    requests_ = new MPI_Request[N_MPI_boundaries_*2];
    statuses_ = new MPI_Status[N_MPI_boundaries_*2];
=======
    host_delta_t_array_ = std::vector<deviceFloat>(elements_numBlocks_);
    host_refine_array_ = std::vector<unsigned long>(elements_numBlocks_);
    host_boundary_phi_L_ = std::vector<deviceFloat>(N_MPI_boundaries_);
    host_boundary_phi_R_ = std::vector<deviceFloat>(N_MPI_boundaries_);
    host_boundary_phi_prime_L_ = std::vector<deviceFloat>(N_MPI_boundaries_);
    host_boundary_phi_prime_R_ = std::vector<deviceFloat>(N_MPI_boundaries_);
    host_MPI_boundary_to_element_ = std::vector<size_t>(N_MPI_boundaries_);
    host_MPI_boundary_from_element_ = std::vector<size_t>(N_MPI_boundaries_);
    send_buffers_ = std::vector<std::array<double, 4>>(N_MPI_boundaries_);
    receive_buffers_ = std::vector<std::array<double, 4>>(N_MPI_boundaries_);
    requests_ = std::vector<MPI_Request>(N_MPI_boundaries_*2);
    statuses_ = std::vector<MPI_Status>(N_MPI_boundaries_*2);
>>>>>>> 54d132ec

    cudaMalloc(&elements_, (N_elements_ + N_local_boundaries_ + N_MPI_boundaries_) * sizeof(Element_t));
    cudaMalloc(&faces_, N_faces_ * sizeof(Face_t));
    cudaMalloc(&local_boundary_to_element_, N_local_boundaries_ * sizeof(size_t));
    cudaMalloc(&MPI_boundary_to_element_, N_MPI_boundaries_ * sizeof(size_t));
    cudaMalloc(&MPI_boundary_from_element_, N_MPI_boundaries_ * sizeof(size_t));
    cudaMalloc(&device_delta_t_array_, elements_numBlocks_ * sizeof(deviceFloat));
    cudaMalloc(&device_refine_array_, elements_numBlocks_ * sizeof(unsigned long));
    cudaMalloc(&device_boundary_phi_L_, N_MPI_boundaries_ * sizeof(deviceFloat));
    cudaMalloc(&device_boundary_phi_R_, N_MPI_boundaries_ * sizeof(deviceFloat));
    cudaMalloc(&device_boundary_phi_prime_L_, N_MPI_boundaries_ * sizeof(deviceFloat));
    cudaMalloc(&device_boundary_phi_prime_R_, N_MPI_boundaries_ * sizeof(deviceFloat));

    const deviceFloat delta_x = (x_max - x_min)/N_elements_global_;
    const deviceFloat x_min_local = x_min + delta_x * global_rank * N_elements_per_process_;
    const deviceFloat x_max_local = x_min_local + N_elements_ * delta_x;

    SEM::build_elements<<<elements_numBlocks_, elements_blockSize_, 0, stream_>>>(N_elements_, initial_N_, elements_, x_min_local, x_max_local);
<<<<<<< HEAD
    SEM::build_boundaries<<<boundaries_numBlocks_, boundaries_blockSize_, 0, stream_>>>(N_elements_, N_elements_global_, N_local_boundaries_, N_MPI_boundaries_, elements_, x_min_local, x_max_local, global_element_offset_, local_boundary_to_element_, MPI_boundary_to_element_, MPI_boundary_from_element_);
=======
    SEM::build_boundaries<<<boundaries_numBlocks_, boundaries_blockSize_, 0, stream_>>>(N_elements_, N_elements_global_, N_local_boundaries_, N_MPI_boundaries_, elements_, global_element_offset_, local_boundary_to_element_, MPI_boundary_to_element_, MPI_boundary_from_element_);
>>>>>>> 54d132ec
    SEM::build_faces<<<faces_numBlocks_, faces_blockSize_, 0, stream_>>>(N_faces_, faces_);

    cudaMemcpy(host_MPI_boundary_to_element_.data(), MPI_boundary_to_element_, N_MPI_boundaries_ * sizeof(size_t), cudaMemcpyDeviceToHost);
    cudaMemcpy(host_MPI_boundary_from_element_.data(), MPI_boundary_from_element_, N_MPI_boundaries_ * sizeof(size_t), cudaMemcpyDeviceToHost);
}

SEM::Mesh_t::~Mesh_t() {
    SEM::free_elements<<<elements_numBlocks_, elements_blockSize_>>>(N_elements_ + N_local_boundaries_ + N_MPI_boundaries_, elements_);
    cudaFree(elements_);
    cudaFree(faces_);
    cudaFree(local_boundary_to_element_);
    cudaFree(MPI_boundary_to_element_);
    cudaFree(MPI_boundary_from_element_);
    cudaFree(device_delta_t_array_);
    cudaFree(device_refine_array_);
    cudaFree(device_boundary_phi_L_);
    cudaFree(device_boundary_phi_R_);
    cudaFree(device_boundary_phi_prime_L_);
    cudaFree(device_boundary_phi_prime_R_);
}

void SEM::Mesh_t::set_initial_conditions(const deviceFloat* nodes) {
    SEM::initial_conditions<<<elements_numBlocks_, elements_blockSize_, 0, stream_>>>(N_elements_, elements_, nodes);
}

void SEM::Mesh_t::print() {
    std::vector<Face_t> host_faces(N_faces_);
    std::vector<Element_t> host_elements(N_elements_ + N_local_boundaries_ + N_MPI_boundaries_);
    std::vector<size_t> host_local_boundary_to_element(N_local_boundaries_);

    cudaMemcpy(host_faces.data(), faces_, N_faces_ * sizeof(Face_t), cudaMemcpyDeviceToHost);
    cudaMemcpy(host_elements.data(), elements_, (N_elements_ + N_local_boundaries_ + N_MPI_boundaries_) * sizeof(Element_t), cudaMemcpyDeviceToHost);
    cudaMemcpy(host_local_boundary_to_element.data(), local_boundary_to_element_, N_local_boundaries_ * sizeof(size_t), cudaMemcpyDeviceToHost);
    cudaMemcpy(host_MPI_boundary_to_element_.data(), MPI_boundary_to_element_, N_MPI_boundaries_ * sizeof(size_t), cudaMemcpyDeviceToHost);
    cudaMemcpy(host_MPI_boundary_from_element_.data(), MPI_boundary_from_element_, N_MPI_boundaries_ * sizeof(size_t), cudaMemcpyDeviceToHost);

    // Invalidate GPU pointers, or else they will be deleted on the CPU, where they point to random stuff
    for (size_t i = 0; i < N_elements_ + N_local_boundaries_ + N_MPI_boundaries_; ++i) {
        host_elements[i].phi_ = nullptr;
        host_elements[i].q_ = nullptr;
        host_elements[i].ux_ = nullptr;
        host_elements[i].phi_prime_ = nullptr;
        host_elements[i].intermediate_ = nullptr;
    }

    std::cout << "N elements global: " << N_elements_global_ << std::endl;
    std::cout << "N elements local: " << N_elements_ << std::endl;
    std::cout << "N faces: " << N_faces_ << std::endl;
    std::cout << "N local boundaries: " << N_local_boundaries_ << std::endl;
    std::cout << "N MPI boundaries: " << N_MPI_boundaries_ << std::endl;
    std::cout << "Global element offset: " << global_element_offset_ << std::endl;
    std::cout << "Number of elements per process: " << N_elements_per_process_ << std::endl;
    std::cout << "Initial N: " << initial_N_ << std::endl;

    std::cout << std::endl << "Phi interpolated: " << std::endl;
    for (size_t i = 0; i < N_elements_ + N_local_boundaries_ + N_MPI_boundaries_; ++i) {
        std::cout << '\t' << "Element " << i << ": ";
        std::cout << '\t' << '\t';
        std::cout << host_elements[i].phi_L_ << " ";
        std::cout << host_elements[i].phi_R_;
        std::cout << std::endl;
    }

    std::cout << std::endl << "Phi prime interpolated: " << std::endl;
    for (size_t i = 0; i < N_elements_ + N_local_boundaries_ + N_MPI_boundaries_; ++i) {
        std::cout << '\t' << "Element " << i << ": ";
        std::cout << '\t' << '\t';
        std::cout << host_elements[i].phi_prime_L_ << " ";
        std::cout << host_elements[i].phi_prime_R_;
        std::cout << std::endl;
    }

    std::cout << std::endl << "x: " << std::endl;
    for (size_t i = 0; i < N_elements_ + N_local_boundaries_ + N_MPI_boundaries_; ++i) {
        std::cout << '\t' << "Element " << i << ": ";
        std::cout << '\t' << '\t';
        std::cout << host_elements[i].x_[0] << " ";
        std::cout << host_elements[i].x_[1];
        std::cout << std::endl;
    }

    std::cout << std::endl << "Neighbouring faces: " << std::endl;
    for (size_t i = 0; i < N_elements_ + N_local_boundaries_ + N_MPI_boundaries_; ++i) {
        std::cout << '\t' << "Element " << i << ": ";
        std::cout << '\t' << '\t';
        std::cout << host_elements[i].faces_[0] << " ";
        std::cout << host_elements[i].faces_[1];
        std::cout << std::endl;
    }

    std::cout << std::endl << "N: " << std::endl;
    for (size_t i = 0; i < N_elements_ + N_local_boundaries_ + N_MPI_boundaries_; ++i) {
        std::cout << '\t' << "Element " << i << ": ";
        std::cout << '\t' << '\t';
        std::cout << host_elements[i].N_;
        std::cout << std::endl;
    }

    std::cout << std::endl << "delta x: " << std::endl;
    for (size_t i = 0; i < N_elements_ + N_local_boundaries_ + N_MPI_boundaries_; ++i) {
        std::cout << '\t' << "Element " << i << ": ";
        std::cout << '\t' << '\t';
        std::cout << host_elements[i].delta_x_;
        std::cout << std::endl;
    }

    std::cout << std::endl << "Fluxes: " << std::endl;
    for (size_t i = 0; i < N_faces_; ++i) {
        std::cout << '\t' << "Face " << i << ": ";
        std::cout << '\t' << '\t';
        std::cout << host_faces[i].flux_ << std::endl;
    }

    std::cout << std::endl << "Derivative fluxes: " << std::endl;
    for (size_t i = 0; i < N_faces_; ++i) {
        std::cout << '\t' << "Face " << i << ": ";
        std::cout << '\t' << '\t';
        std::cout << host_faces[i].derivative_flux_ << std::endl;
    }

    std::cout << std::endl << "Non linear fluxes: " << std::endl;
    for (size_t i = 0; i < N_faces_; ++i) {
        std::cout << '\t' << "Face " << i << ": ";
        std::cout << '\t' << '\t';
        std::cout << host_faces[i].nl_flux_ << std::endl;
    }

    std::cout << std::endl << "Elements: " << std::endl;
    for (size_t i = 0; i < N_faces_; ++i) {
        std::cout << '\t' << "Face " << i << ": ";
        std::cout << '\t' << '\t';
        std::cout << host_faces[i].elements_[0] << " ";
        std::cout << host_faces[i].elements_[1] << std::endl;
    }

    std::cout << std::endl << "Local boundaries elements: " << std::endl;
    for (size_t i = 0; i < N_local_boundaries_; ++i) {
        std::cout << '\t' << "Local boundary " << i << ": ";
        std::cout << '\t';
        std::cout << host_local_boundary_to_element[i] << std::endl;
    }

    std::cout << std::endl << "MPI boundaries to elements: " << std::endl;
    for (size_t i = 0; i < N_MPI_boundaries_; ++i) {
        std::cout << '\t' << "MPI boundary " << i << ": ";
        std::cout << '\t';
        std::cout << host_MPI_boundary_to_element_[N_local_boundaries_ + i] << std::endl;
    }

    std::cout << std::endl << "MPI boundaries from elements: " << std::endl;
    for (size_t i = 0; i < N_MPI_boundaries_; ++i) {
        std::cout << '\t' << "MPI boundary " << i << ": ";
        std::cout << '\t';
        std::cout << host_MPI_boundary_from_element_[N_local_boundaries_ + i] << std::endl;
    }
    std::cout << std::endl;
}

<<<<<<< HEAD
void SEM::Mesh_t::write_file_data(size_t N_interpolation_points, size_t N_elements, deviceFloat time, int rank, const deviceFloat* coordinates, const deviceFloat* velocity, const deviceFloat* du_dx, const deviceFloat* intermediate, const deviceFloat* x_L, const deviceFloat* x_R, const int* N, const deviceFloat* sigma, const bool* refine, const bool* coarsen, const deviceFloat* error) {
=======
void SEM::Mesh_t::write_file_data(size_t N_interpolation_points, size_t N_elements, deviceFloat time, int rank, const std::vector<deviceFloat>& coordinates, const std::vector<deviceFloat>& velocity, const std::vector<deviceFloat>& du_dx, const std::vector<deviceFloat>& intermediate, const std::vector<deviceFloat>& x_L, const std::vector<deviceFloat>& x_R, const std::vector<int>& N, const std::vector<deviceFloat>& sigma, const bool* refine, const bool* coarsen, const std::vector<deviceFloat>& error) {
>>>>>>> 54d132ec
    fs::path save_dir = fs::current_path() / "data";
    fs::create_directory(save_dir);

    std::stringstream ss;
    std::ofstream file;
    ss << "output_t" << std::setprecision(9) << std::fixed << time << "_proc" << std::setfill('0') << std::setw(6) << rank << ".dat";
    file.open(save_dir / ss.str());

    file << "TITLE = \"Velocity at t= " << time << "\"" << std::endl;
    file << "VARIABLES = \"X\", \"U_x\", \"U_x_prime\", \"intermediate\"" << std::endl;

    for (size_t i = 0; i < N_elements; ++i) {
        file << "ZONE T= \"Zone " << i + 1 << "\",  I= " << N_interpolation_points << ",  J= 1,  DATAPACKING = POINT, SOLUTIONTIME = " << time << std::endl;

        for (size_t j = 0; j < N_interpolation_points; ++j) {
            file       << std::setw(12) << coordinates[i*N_interpolation_points + j] 
                << " " << std::setw(12) << velocity[i*N_interpolation_points + j]
                << " " << std::setw(12) << du_dx[i*N_interpolation_points + j]
                << " " << std::setw(12) << intermediate[i*N_interpolation_points + j] << std::endl;
        }
    }

    file.close();

    std::stringstream ss_element;
    std::ofstream file_element;
    ss_element << "output_element_t" << std::setprecision(9) << std::fixed << time << "_proc" << std::setfill('0') << std::setw(6) << rank << ".dat";
    file_element.open(save_dir / ss_element.str());

    file_element << "TITLE = \"Element values at t= " << time << "\"" << std::endl
                 << "VARIABLES = \"X\", \"X_L\", \"X_R\", \"N\", \"sigma\", \"refine\", \"coarsen\", \"error\"" << std::endl
                 << "ZONE T= \"Zone     1\",  I= " << N_elements << ",  J= 1,  DATAPACKING = POINT, SOLUTIONTIME = " << time << std::endl;

    for (size_t j = 0; j < N_elements; ++j) {
        file_element << std::setw(12) << (x_L[j] + x_R[j]) * 0.5
              << " " << std::setw(12) << x_L[j]
              << " " << std::setw(12) << x_R[j]
              << " " << std::setw(12) << N[j]
              << " " << std::setw(12) << sigma[j]
              << " " << std::setw(12) << refine[j]
              << " " << std::setw(12) << coarsen[j]
              << " " << std::setw(12) << error[j] << std::endl;
    }

    file_element.close();
}

void SEM::Mesh_t::write_data(deviceFloat time, size_t N_interpolation_points, const deviceFloat* interpolation_matrices) {
    deviceFloat* x;
    deviceFloat* phi;
    deviceFloat* phi_prime;
    deviceFloat* intermediate;
    deviceFloat* x_L;
    deviceFloat* x_R;
    int* N;
    deviceFloat* sigma;
    bool* refine;
    bool* coarsen;
    deviceFloat* error;
    std::vector<deviceFloat> host_x(N_elements_ * N_interpolation_points);
    std::vector<deviceFloat> host_phi(N_elements_ * N_interpolation_points);
    std::vector<deviceFloat> host_phi_prime(N_elements_ * N_interpolation_points);
    std::vector<deviceFloat> host_intermediate(N_elements_ * N_interpolation_points);
    std::vector<deviceFloat> host_x_L(N_elements_);
    std::vector<deviceFloat> host_x_R(N_elements_);
    std::vector<int> host_N(N_elements_);
    std::vector<deviceFloat> host_sigma(N_elements_);
    bool* host_refine = new bool[N_elements_]; // Vectors of bools can be messed-up by some implementations
    bool* host_coarsen = new bool[N_elements_]; // Like they won't be an array of bools but packed in integers, in which case getting them from Cuda will fail.
    std::vector<deviceFloat> host_error(N_elements_);
    cudaMalloc(&x, N_elements_ * N_interpolation_points * sizeof(deviceFloat));
    cudaMalloc(&phi, N_elements_ * N_interpolation_points * sizeof(deviceFloat));
    cudaMalloc(&phi_prime, N_elements_ * N_interpolation_points * sizeof(deviceFloat));
    cudaMalloc(&intermediate, N_elements_ * N_interpolation_points * sizeof(deviceFloat));
    cudaMalloc(&x_L, N_elements_ * sizeof(deviceFloat));
    cudaMalloc(&x_R, N_elements_ * sizeof(deviceFloat));
    cudaMalloc(&N, N_elements_ * sizeof(int));
    cudaMalloc(&sigma, N_elements_ * sizeof(deviceFloat));
    cudaMalloc(&refine, N_elements_ * sizeof(bool));
    cudaMalloc(&coarsen, N_elements_ * sizeof(bool));
    cudaMalloc(&error, N_elements_ * sizeof(deviceFloat));

    SEM::get_solution<<<elements_numBlocks_, elements_blockSize_, 0, stream_>>>(N_elements_, N_interpolation_points, elements_, interpolation_matrices, x, phi, phi_prime, intermediate, x_L, x_R, N, sigma, refine, coarsen, error);
    
    cudaMemcpy(host_x.data(), x , N_elements_ * N_interpolation_points * sizeof(deviceFloat), cudaMemcpyDeviceToHost);
    cudaMemcpy(host_phi.data(), phi, N_elements_ * N_interpolation_points * sizeof(deviceFloat), cudaMemcpyDeviceToHost);
    cudaMemcpy(host_phi_prime.data(), phi_prime, N_elements_ * N_interpolation_points * sizeof(deviceFloat), cudaMemcpyDeviceToHost);
    cudaMemcpy(host_intermediate.data(), intermediate, N_elements_ * N_interpolation_points * sizeof(deviceFloat), cudaMemcpyDeviceToHost);
    cudaMemcpy(host_x_L.data(), x_L, N_elements_ * sizeof(deviceFloat), cudaMemcpyDeviceToHost);
    cudaMemcpy(host_x_R.data(), x_R, N_elements_ * sizeof(deviceFloat), cudaMemcpyDeviceToHost);
    cudaMemcpy(host_N.data(), N, N_elements_ * sizeof(int), cudaMemcpyDeviceToHost);
    cudaMemcpy(host_sigma.data(), sigma, N_elements_ * sizeof(deviceFloat), cudaMemcpyDeviceToHost);
    cudaMemcpy(host_refine, refine, N_elements_ * sizeof(bool), cudaMemcpyDeviceToHost);
    cudaMemcpy(host_coarsen, coarsen, N_elements_ * sizeof(bool), cudaMemcpyDeviceToHost);
<<<<<<< HEAD
    cudaMemcpy(host_error, error, N_elements_ * sizeof(deviceFloat), cudaMemcpyDeviceToHost);
=======
    cudaMemcpy(host_error.data(), error, N_elements_ * sizeof(deviceFloat), cudaMemcpyDeviceToHost);
>>>>>>> 54d132ec

    int global_rank;
    MPI_Comm_rank(MPI_COMM_WORLD, &global_rank);
    
    write_file_data(N_interpolation_points, N_elements_, time, global_rank, host_x, host_phi, host_phi_prime, host_intermediate, host_x_L, host_x_R, host_N, host_sigma, host_refine, host_coarsen, host_error);

<<<<<<< HEAD
    delete[] host_x;
    delete[] host_phi;
    delete[] host_phi_prime;
    delete[] host_intermediate;
    delete[] host_x_L;
    delete[] host_x_R;
    delete[] host_N;
    delete[] host_sigma;
=======
>>>>>>> 54d132ec
    delete[] host_refine;
    delete[] host_coarsen;
    cudaFree(x);
    cudaFree(phi);
    cudaFree(phi_prime);
    cudaFree(intermediate);
    cudaFree(x_L);
    cudaFree(x_R);
    cudaFree(N);
    cudaFree(sigma);
    cudaFree(refine);
    cudaFree(coarsen);
    cudaFree(error);
}

template void SEM::Mesh_t::solve(const deviceFloat delta_t, const std::vector<deviceFloat> output_times, const NDG_t<ChebyshevPolynomial_t> &NDG, deviceFloat viscosity); // Get with the times c++, it's crazy I have to do this
template void SEM::Mesh_t::solve(const deviceFloat delta_t, const std::vector<deviceFloat> output_times, const NDG_t<LegendrePolynomial_t> &NDG, deviceFloat viscosity);

template<typename Polynomial>
void SEM::Mesh_t::solve(const deviceFloat CFL, const std::vector<deviceFloat> output_times, const NDG_t<Polynomial> &NDG, deviceFloat viscosity) {
    int global_rank;
    MPI_Comm_rank(MPI_COMM_WORLD, &global_rank);
    deviceFloat time = 0.0;
    const deviceFloat t_end = output_times.back();
    ProgressBar_t bar;
    size_t timestep = 0;

    deviceFloat delta_t = get_delta_t(CFL);
    write_data(time, NDG.N_interpolation_points_, NDG.interpolation_matrices_);
    if (global_rank == 0) {
        bar.update(0.0);
        bar.set_status_text("Iteration 0");
    }
    
    while (time < t_end) {
        ++timestep;
        delta_t = get_delta_t(CFL);
        if (time + delta_t > t_end) {
            delta_t = t_end - time;
        }

        // Kinda algorithm 62
        deviceFloat t = time;
<<<<<<< HEAD
        SEM::interpolate_to_boundaries<<<elements_numBlocks_, elements_blockSize_, 0, stream_>>>(N_elements_, elements_, NDG.lagrange_interpolant_left_, NDG.lagrange_interpolant_right_, NDG.lagrange_interpolant_derivative_left_, NDG.lagrange_interpolant_derivative_right_);
        boundary_conditions();
        SEM::calculate_fluxes<<<faces_numBlocks_, faces_blockSize_, 0, stream_>>>(N_faces_, faces_, elements_);
        SEM::compute_dg_derivative<<<elements_numBlocks_, elements_blockSize_, 0, stream_>>>(viscosity, N_elements_, elements_, faces_, NDG.weights_, NDG.derivative_matrices_hat_, NDG.g_hat_derivative_matrices_, NDG.lagrange_interpolant_left_, NDG.lagrange_interpolant_right_);
        SEM::rk3_first_step<<<elements_numBlocks_, elements_blockSize_, 0, stream_>>>(N_elements_, elements_, delta_t, 1.0f/3.0f);

        t = time + 0.33333333333f * delta_t;
        SEM::interpolate_to_boundaries<<<elements_numBlocks_, elements_blockSize_, 0, stream_>>>(N_elements_, elements_, NDG.lagrange_interpolant_left_, NDG.lagrange_interpolant_right_, NDG.lagrange_interpolant_derivative_left_, NDG.lagrange_interpolant_derivative_right_);
        boundary_conditions();
        SEM::calculate_fluxes<<<faces_numBlocks_, faces_blockSize_, 0, stream_>>>(N_faces_, faces_, elements_);
        SEM::compute_dg_derivative<<<elements_numBlocks_, elements_blockSize_, 0, stream_>>>(viscosity, N_elements_, elements_, faces_, NDG.weights_, NDG.derivative_matrices_hat_, NDG.g_hat_derivative_matrices_, NDG.lagrange_interpolant_left_, NDG.lagrange_interpolant_right_);
        SEM::rk3_step<<<elements_numBlocks_, elements_blockSize_, 0, stream_>>>(N_elements_, elements_, delta_t, -5.0f/9.0f, 15.0f/16.0f);

        t = time + 0.75f * delta_t;
        SEM::interpolate_to_boundaries<<<elements_numBlocks_, elements_blockSize_, 0, stream_>>>(N_elements_, elements_, NDG.lagrange_interpolant_left_, NDG.lagrange_interpolant_right_, NDG.lagrange_interpolant_derivative_left_, NDG.lagrange_interpolant_derivative_right_);
        boundary_conditions();
        SEM::calculate_fluxes<<<faces_numBlocks_, faces_blockSize_, 0, stream_>>>(N_faces_, faces_, elements_);
        SEM::compute_dg_derivative<<<elements_numBlocks_, elements_blockSize_, 0, stream_>>>(viscosity, N_elements_, elements_, faces_, NDG.weights_, NDG.derivative_matrices_hat_, NDG.g_hat_derivative_matrices_, NDG.lagrange_interpolant_left_, NDG.lagrange_interpolant_right_);
        SEM::rk3_step<<<elements_numBlocks_, elements_blockSize_, 0, stream_>>>(N_elements_, elements_, delta_t, -153.0f/128.0f, 8.0f/15.0f);
              
=======
        SEM::interpolate_to_boundaries<<<elements_numBlocks_, elements_blockSize_, 0, stream_>>>(N_elements_, elements_, NDG.lagrange_interpolant_left_, NDG.lagrange_interpolant_right_);
        boundary_conditions();
        SEM::calculate_fluxes<<<faces_numBlocks_, faces_blockSize_, 0, stream_>>>(N_faces_, faces_, elements_);
        SEM::compute_dg_derivative<<<elements_numBlocks_, elements_blockSize_, 0, stream_>>>(N_elements_, elements_, faces_, NDG.weights_, NDG.derivative_matrices_hat_, NDG.lagrange_interpolant_left_, NDG.lagrange_interpolant_right_);
        SEM::interpolate_q_to_boundaries<<<elements_numBlocks_, elements_blockSize_, 0, stream_>>>(N_elements_, elements_, NDG.lagrange_interpolant_left_, NDG.lagrange_interpolant_right_);
        boundary_conditions();
        SEM::calculate_q_fluxes<<<faces_numBlocks_, faces_blockSize_, 0, stream_>>>(N_faces_, faces_, elements_);
        SEM::compute_dg_derivative2<<<elements_numBlocks_, elements_blockSize_, 0, stream_>>>(viscosity, N_elements_, elements_, faces_, NDG.weights_, NDG.derivative_matrices_hat_, NDG.lagrange_interpolant_left_, NDG.lagrange_interpolant_right_);
        SEM::rk3_first_step<<<elements_numBlocks_, elements_blockSize_, 0, stream_>>>(N_elements_, elements_, delta_t, 1.0/3.0);

        t = time + 0.33333333333f * delta_t;
        SEM::interpolate_to_boundaries<<<elements_numBlocks_, elements_blockSize_, 0, stream_>>>(N_elements_, elements_, NDG.lagrange_interpolant_left_, NDG.lagrange_interpolant_right_);
        boundary_conditions();
        SEM::calculate_fluxes<<<faces_numBlocks_, faces_blockSize_, 0, stream_>>>(N_faces_, faces_, elements_);
        SEM::compute_dg_derivative<<<elements_numBlocks_, elements_blockSize_, 0, stream_>>>(N_elements_, elements_, faces_, NDG.weights_, NDG.derivative_matrices_hat_, NDG.lagrange_interpolant_left_, NDG.lagrange_interpolant_right_);
        SEM::interpolate_q_to_boundaries<<<elements_numBlocks_, elements_blockSize_, 0, stream_>>>(N_elements_, elements_, NDG.lagrange_interpolant_left_, NDG.lagrange_interpolant_right_);
        boundary_conditions();
        SEM::calculate_q_fluxes<<<faces_numBlocks_, faces_blockSize_, 0, stream_>>>(N_faces_, faces_, elements_);
        SEM::compute_dg_derivative2<<<elements_numBlocks_, elements_blockSize_, 0, stream_>>>(viscosity, N_elements_, elements_, faces_, NDG.weights_, NDG.derivative_matrices_hat_, NDG.lagrange_interpolant_left_, NDG.lagrange_interpolant_right_);
        SEM::rk3_step<<<elements_numBlocks_, elements_blockSize_, 0, stream_>>>(N_elements_, elements_, delta_t, -5.0/9.0, 15.0/16.0);

        t = time + 0.75f * delta_t;
        SEM::interpolate_to_boundaries<<<elements_numBlocks_, elements_blockSize_, 0, stream_>>>(N_elements_, elements_, NDG.lagrange_interpolant_left_, NDG.lagrange_interpolant_right_);
        boundary_conditions();
        SEM::calculate_fluxes<<<faces_numBlocks_, faces_blockSize_, 0, stream_>>>(N_faces_, faces_, elements_);
        SEM::compute_dg_derivative<<<elements_numBlocks_, elements_blockSize_, 0, stream_>>>(N_elements_, elements_, faces_, NDG.weights_, NDG.derivative_matrices_hat_, NDG.lagrange_interpolant_left_, NDG.lagrange_interpolant_right_);
        SEM::interpolate_q_to_boundaries<<<elements_numBlocks_, elements_blockSize_, 0, stream_>>>(N_elements_, elements_, NDG.lagrange_interpolant_left_, NDG.lagrange_interpolant_right_);
        boundary_conditions();
        SEM::calculate_q_fluxes<<<faces_numBlocks_, faces_blockSize_, 0, stream_>>>(N_faces_, faces_, elements_);
        SEM::compute_dg_derivative2<<<elements_numBlocks_, elements_blockSize_, 0, stream_>>>(viscosity, N_elements_, elements_, faces_, NDG.weights_, NDG.derivative_matrices_hat_, NDG.lagrange_interpolant_left_, NDG.lagrange_interpolant_right_);
        SEM::rk3_step<<<elements_numBlocks_, elements_blockSize_, 0, stream_>>>(N_elements_, elements_, delta_t, -153.0/128.0, 8.0/15.0);

>>>>>>> 54d132ec
        time += delta_t;
        if (global_rank == 0) {
            std::stringstream ss;
            bar.update(time/t_end);
            ss << "Iteration " << timestep;
            bar.set_status_text(ss.str());
        }
        for (auto const& e : std::as_const(output_times)) {
            if ((time >= e) && (time < e + delta_t)) {
                SEM::estimate_error<Polynomial><<<elements_numBlocks_, elements_blockSize_, 0, stream_>>>(N_elements_, elements_, NDG.nodes_, NDG.weights_);
                write_data(time, NDG.N_interpolation_points_, NDG.interpolation_matrices_);
                break;
            }
        }

        if (timestep % adaptivity_interval_ == 0) {
            SEM::estimate_error<Polynomial><<<elements_numBlocks_, elements_blockSize_, 0, stream_>>>(N_elements_, elements_, NDG.nodes_, NDG.weights_);
            adapt(NDG.N_max_, NDG.nodes_, NDG.barycentric_weights_);
        }
    }
    if (global_rank == 0) {
        std::cout << std::endl;
    }

    bool did_write = false;
    for (auto const& e : std::as_const(output_times)) {
        if ((time >= e) && (time < e + delta_t)) {
            did_write = true;
            break;
        }
    }

    if (!did_write) {
        SEM::estimate_error<Polynomial><<<elements_numBlocks_, elements_blockSize_, 0, stream_>>>(N_elements_, elements_, NDG.nodes_, NDG.weights_);
        write_data(time, NDG.N_interpolation_points_, NDG.interpolation_matrices_);
    }
}

deviceFloat SEM::Mesh_t::get_delta_t(const deviceFloat CFL) {   
    SEM::reduce_delta_t<elements_blockSize_/2><<<elements_numBlocks_, elements_blockSize_/2, 0, stream_>>>(CFL, N_elements_, elements_, device_delta_t_array_);
<<<<<<< HEAD
    cudaMemcpy(host_delta_t_array_, device_delta_t_array_, elements_numBlocks_ * sizeof(deviceFloat), cudaMemcpyDeviceToHost);
=======
    cudaMemcpy(host_delta_t_array_.data(), device_delta_t_array_, elements_numBlocks_ * sizeof(deviceFloat), cudaMemcpyDeviceToHost);
>>>>>>> 54d132ec

    double delta_t_min_local = std::numeric_limits<double>::infinity();
    for (int i = 0; i < elements_numBlocks_; ++i) {
        delta_t_min_local = min(delta_t_min_local, host_delta_t_array_[i]);
    }

    double delta_t_min;
    MPI_Allreduce(&delta_t_min_local, &delta_t_min, 1, MPI_DOUBLE, MPI_MIN, MPI_COMM_WORLD);
<<<<<<< HEAD
    
=======

>>>>>>> 54d132ec
    return delta_t_min;
}

void SEM::Mesh_t::adapt(int N_max, const deviceFloat* nodes, const deviceFloat* barycentric_weights) {
    // CHECK needs to rebuild boundaries
<<<<<<< HEAD
    SEM::reduce_refine<elements_blockSize_/2><<<elements_numBlocks_, elements_blockSize_/2, 0, stream_>>>(N_elements_, elements_, device_refine_array_);
    cudaMemcpy(host_refine_array_, device_refine_array_, elements_numBlocks_ * sizeof(unsigned long), cudaMemcpyDeviceToHost);
=======
    SEM::reduce_refine<elements_blockSize_/2><<<elements_numBlocks_, elements_blockSize_/2, 0, stream_>>>(N_elements_, delta_x_min_, elements_, device_refine_array_);
    cudaMemcpy(host_refine_array_.data(), device_refine_array_, elements_numBlocks_ * sizeof(unsigned long), cudaMemcpyDeviceToHost);
>>>>>>> 54d132ec

    unsigned long long additional_elements = 0;
    for (int i = 0; i < elements_numBlocks_; ++i) {
        additional_elements += host_refine_array_[i];
        host_refine_array_[i] = additional_elements - host_refine_array_[i]; // Current block offset
    }

<<<<<<< HEAD
    if (additional_elements == 0) {
        SEM::p_adapt<<<elements_numBlocks_, elements_blockSize_, 0, stream_>>>(N_elements_, elements_, N_max, nodes, barycentric_weights);
=======
    int global_rank;
    MPI_Comm_rank(MPI_COMM_WORLD, &global_rank);
    int global_size;
    MPI_Comm_size(MPI_COMM_WORLD, &global_size);

    std::vector<unsigned long long> additional_elements_global(global_size);
    MPI_Allgather(&additional_elements, 1, MPI_UNSIGNED_LONG_LONG, additional_elements_global.data(), 1, MPI_UNSIGNED_LONG_LONG, MPI_COMM_WORLD);

    size_t N_additional_elements_previous = 0;
    for (int i = 0; i < global_rank; ++i) {
        N_additional_elements_previous += additional_elements_global[i];
    }
    const size_t global_element_offset_current = global_element_offset_ + N_additional_elements_previous;
    size_t N_additional_elements_global = 0;
    for (int i = 0; i < global_size; ++i) {
        N_additional_elements_global += additional_elements_global[i];
    }
    N_elements_global_ += N_additional_elements_global;
    const size_t global_element_offset_end_current = global_element_offset_current + N_elements_ + additional_elements - 1;

    const size_t N_elements_per_process_old = N_elements_per_process_;
    N_elements_per_process_ = (N_elements_global_ + global_size - 1)/global_size;
    global_element_offset_ = global_rank * N_elements_per_process_;
    const size_t global_element_offset_end = min(global_element_offset_ + N_elements_per_process_ - 1, N_elements_global_ - 1);

    if ((additional_elements == 0) && (global_element_offset_ == global_element_offset_current) && (global_element_offset_end == global_element_offset_end_current)) {
        SEM::p_adapt<<<elements_numBlocks_, elements_blockSize_, 0, stream_>>>(N_elements_, elements_, N_max, nodes, barycentric_weights);

        if (N_additional_elements_previous > 0 || ((global_element_offset_ == 0) && (N_additional_elements_global > 0))) {
            SEM::adjust_boundaries<<<boundaries_numBlocks_, boundaries_blockSize_, 0, stream_>>>(N_elements_, N_elements_global_, N_MPI_boundaries_, global_element_offset_, MPI_boundary_to_element_, MPI_boundary_from_element_);
            cudaMemcpy(host_MPI_boundary_to_element_.data(), MPI_boundary_to_element_, N_MPI_boundaries_ * sizeof(size_t), cudaMemcpyDeviceToHost);
            cudaMemcpy(host_MPI_boundary_from_element_.data(), MPI_boundary_from_element_, N_MPI_boundaries_ * sizeof(size_t), cudaMemcpyDeviceToHost);
        }

>>>>>>> 54d132ec
        return;
    }

    cudaMemcpy(device_refine_array_, host_refine_array_.data(), elements_numBlocks_ * sizeof(unsigned long), cudaMemcpyHostToDevice);

    Element_t* new_elements;

    cudaMalloc(&new_elements, (N_elements_ + additional_elements) * sizeof(Element_t));

<<<<<<< HEAD
    SEM::copy_faces<<<faces_numBlocks_, faces_blockSize_, 0, stream_>>>(N_faces_, faces_, new_faces);
    SEM::adapt<<<elements_numBlocks_, elements_blockSize_, 0, stream_>>>(N_elements_, elements_, new_elements, new_faces, device_refine_array_, N_max, nodes, barycentric_weights);
=======
    SEM::hp_adapt<<<elements_numBlocks_, elements_blockSize_, 0, stream_>>>(N_elements_, elements_, new_elements, device_refine_array_, delta_x_min_, N_max, nodes, barycentric_weights);
>>>>>>> 54d132ec

    SEM::free_elements<<<elements_numBlocks_, elements_blockSize_, 0, stream_>>>(N_elements_ + N_local_boundaries_ + N_MPI_boundaries_, elements_);
    cudaFree(elements_);
    
<<<<<<< HEAD
    N_elements_ += additional_elements;
    N_faces_ += additional_elements;
    elements_numBlocks_ = (N_elements_ + elements_blockSize_ - 1) / elements_blockSize_;
    faces_numBlocks_ = (N_faces_ + faces_blockSize_ - 1) / faces_blockSize_;
    boundaries_numBlocks_ = (N_local_boundaries_ + N_MPI_boundaries_ + boundaries_blockSize_ - 1) / boundaries_blockSize_;
    N_elements_per_process_ = N_elements_per_process_; // CHECK change

    delete[] host_delta_t_array_;
    delete[] host_refine_array_;
    delete[] host_boundary_phi_L_;
    delete[] host_boundary_phi_R_;
    delete[] host_boundary_phi_prime_L_;
    delete[] host_boundary_phi_prime_R_;
    delete[] host_MPI_boundary_to_element_;
    delete[] host_MPI_boundary_from_element_;
    delete[] send_buffers_;
    delete[] receive_buffers_;
    delete[] requests_;
    delete[] statuses_;
    host_delta_t_array_ = new deviceFloat[elements_numBlocks_];
    host_refine_array_ = new unsigned long[elements_numBlocks_];
    host_boundary_phi_L_ = new deviceFloat[N_MPI_boundaries_];
    host_boundary_phi_R_ = new deviceFloat[N_MPI_boundaries_];
    host_boundary_phi_prime_L_ = new deviceFloat[N_MPI_boundaries_];
    host_boundary_phi_prime_R_ = new deviceFloat[N_MPI_boundaries_];
    host_MPI_boundary_to_element_ = new size_t[N_MPI_boundaries_];
    host_MPI_boundary_from_element_ = new size_t[N_MPI_boundaries_];
    send_buffers_ = new std::array<double, 4>[N_MPI_boundaries_];
    receive_buffers_ = new std::array<double, 4>[N_MPI_boundaries_];
    requests_ = new MPI_Request[N_MPI_boundaries_*2];
    statuses_ = new MPI_Status[N_MPI_boundaries_*2];
=======
    const size_t N_elements_old = N_elements_;
    N_elements_ = (global_rank == global_size - 1) ? N_elements_per_process_ + N_elements_global_ - N_elements_per_process_ * global_size : N_elements_per_process_;
    N_faces_ = N_elements_ + N_local_boundaries_ + N_MPI_boundaries_ - 1; 
    elements_numBlocks_ = (N_elements_ + elements_blockSize_ - 1) / elements_blockSize_;
    faces_numBlocks_ = (N_faces_ + faces_blockSize_ - 1) / faces_blockSize_;
    boundaries_numBlocks_ = (N_local_boundaries_ + N_MPI_boundaries_ + boundaries_blockSize_ - 1) / boundaries_blockSize_;

    cudaFree(faces_);
    cudaMalloc(&faces_, N_faces_ * sizeof(Face_t));
    SEM::build_faces<<<faces_numBlocks_, faces_blockSize_, 0, stream_>>>(N_faces_, faces_);

    cudaMalloc(&elements_, (N_elements_ + N_local_boundaries_ + N_MPI_boundaries_) * sizeof(Element_t));

    const size_t N_elements_send_left = (global_element_offset_ > global_element_offset_current) ? global_element_offset_ - global_element_offset_current : 0;
    const size_t N_elements_recv_left = (global_element_offset_current > global_element_offset_) ? global_element_offset_current - global_element_offset_ : 0;
    const size_t N_elements_send_right = (global_element_offset_end_current > global_element_offset_end) ? global_element_offset_end_current - global_element_offset_end : 0;
    const size_t N_elements_recv_right = (global_element_offset_end > global_element_offset_end_current) ? global_element_offset_end - global_element_offset_end_current : 0;

    if (N_elements_send_left + N_elements_recv_left + N_elements_send_right + N_elements_recv_right > 0) {
        std::vector<Element_t> elements_send_left(N_elements_send_left);
        std::vector<Element_t> elements_recv_left(N_elements_recv_left);
        std::vector<Element_t> elements_send_right(N_elements_send_right);
        std::vector<Element_t> elements_recv_right(N_elements_recv_right);

        cudaMemcpy(elements_send_left.data(), new_elements, N_elements_send_left * sizeof(Element_t), cudaMemcpyDeviceToHost);
        cudaMemcpy(elements_send_right.data(), new_elements + N_elements_ - N_elements_send_right, N_elements_send_right * sizeof(Element_t), cudaMemcpyDeviceToHost);

        for (auto& element: elements_send_left) {
            element.phi_ = nullptr; // Those are GPU pointers, deleting them would delete random memory
            element.q_ = nullptr;
            element.ux_ = nullptr;
            element.phi_prime_ = nullptr;
            element.intermediate_ = nullptr;
        }

        for (auto& element: elements_send_right) {
            element.phi_ = nullptr; // Those are GPU pointers, deleting them would delete random memory
            element.q_ = nullptr;
            element.ux_ = nullptr;
            element.phi_prime_ = nullptr;
            element.intermediate_ = nullptr;
        }

        std::vector<std::vector<deviceFloat>> phi_arrays_send_left(N_elements_send_left);
        std::vector<std::vector<deviceFloat>> phi_arrays_recv_left(N_elements_recv_left);
        std::vector<deviceFloat*> phi_arrays_send_left_host(N_elements_send_left);
        std::vector<deviceFloat*> phi_arrays_recv_left_host(N_elements_recv_left);
        for (int i = 0; i < N_elements_send_left; ++i) {
            phi_arrays_send_left[i] = std::vector<deviceFloat>(elements_send_left[i].N_ + 1);
            cudaMalloc(&phi_arrays_send_left_host[i], (elements_send_left[i].N_ + 1) * sizeof(deviceFloat));
        }
        deviceFloat** phi_arrays_send_left_device;
        deviceFloat** phi_arrays_recv_left_device;
        cudaMalloc(&phi_arrays_send_left_device, N_elements_send_left * sizeof(deviceFloat*)); 
        cudaMalloc(&phi_arrays_recv_left_device, N_elements_recv_left * sizeof(deviceFloat*)); 
        cudaMemcpy(phi_arrays_send_left_device, phi_arrays_send_left_host.data(), N_elements_send_left * sizeof(deviceFloat*), cudaMemcpyHostToDevice);

        std::vector<std::vector<deviceFloat>> phi_arrays_send_right(N_elements_send_right);
        std::vector<std::vector<deviceFloat>> phi_arrays_recv_right(N_elements_recv_right);
        std::vector<deviceFloat*> phi_arrays_send_right_host(N_elements_send_right);
        std::vector<deviceFloat*> phi_arrays_recv_right_host(N_elements_recv_right);
        for (int i = 0; i < N_elements_send_right; ++i) {
            phi_arrays_send_right[i] = std::vector<deviceFloat>(elements_send_right[i].N_ + 1);
            cudaMalloc(&phi_arrays_send_right_host[i], (elements_send_right[i].N_ + 1) * sizeof(deviceFloat));
        }
        deviceFloat** phi_arrays_send_right_device;
        deviceFloat** phi_arrays_recv_right_device;
        cudaMalloc(&phi_arrays_send_right_device, N_elements_send_right * sizeof(deviceFloat*)); 
        cudaMalloc(&phi_arrays_recv_right_device, N_elements_recv_right * sizeof(deviceFloat*)); 
        cudaMemcpy(phi_arrays_send_right_device, phi_arrays_send_right_host.data(), N_elements_send_right * sizeof(deviceFloat*), cudaMemcpyHostToDevice);

        SEM::get_phi<<<boundaries_numBlocks_, boundaries_blockSize_, 0, stream_>>>(N_elements_send_left, new_elements, phi_arrays_send_left_device);
        SEM::get_phi<<<boundaries_numBlocks_, boundaries_blockSize_, 0, stream_>>>(N_elements_send_right, new_elements + N_elements_ - N_elements_send_right, phi_arrays_send_right_device);

        for (int i = 0; i < N_elements_send_left; ++i) {
            cudaMemcpy(phi_arrays_send_left[i].data(), phi_arrays_send_left_host[i], (elements_send_left[i].N_ + 1) * sizeof(deviceFloat), cudaMemcpyDeviceToHost);
        }

        for (int i = 0; i < N_elements_send_right; ++i) {
            cudaMemcpy(phi_arrays_send_right[i].data(), phi_arrays_send_right_host[i], (elements_send_right[i].N_ + 1) * sizeof(deviceFloat), cudaMemcpyDeviceToHost);
        }

        for (int i = 0; i < N_elements_send_left; ++i) {
            cudaFree(phi_arrays_send_left_host[i]);
        }
        cudaFree(phi_arrays_send_left_device);

        for (int i = 0; i < N_elements_send_right; ++i) {
            cudaFree(phi_arrays_send_right_host[i]);
        }
        cudaFree(phi_arrays_send_right_device);

        std::vector<int> left_origins(N_elements_recv_left);
        std::vector<int> right_origins(N_elements_recv_right);
        for (int i = 0; i < N_elements_recv_left; ++i) {
            const int index = global_element_offset_ + i;
            int process_end_index = -1;
            for (int rank = 0; rank < global_rank; ++rank) { 
                process_end_index += N_elements_per_process_old + additional_elements_global[rank];
                if (process_end_index >= index) {
                    left_origins[i] = rank;
                    break;
                }
            }
        }
        for (int i = 0; i < N_elements_recv_right; ++i) {
            const int index = global_element_offset_end_current + i + 1;
            int process_start_index = 0;
            for (int rank = 1; rank < global_size; ++rank) { 
                process_start_index += N_elements_per_process_old + additional_elements_global[rank - 1];
                if (process_start_index >= index) {
                    right_origins[i] = rank;
                    break;
                }
            }
        }
        
        std::vector<MPI_Request> adaptivity_requests(3 * (N_elements_send_left + N_elements_recv_left + N_elements_send_right + N_elements_recv_right));
        std::vector<MPI_Status> adaptivity_statuses(3 * (N_elements_send_left + N_elements_recv_left + N_elements_send_right + N_elements_recv_right));
        constexpr MPI_Datatype data_type = (sizeof(deviceFloat) == sizeof(float)) ? MPI_FLOAT : MPI_DOUBLE;

        for (int i = 0; i < N_elements_send_left; ++i) {
            const int index = global_element_offset_current + i;
            const int destination = index/N_elements_per_process_;

            MPI_Isend(&elements_send_left[i].N_, 1, MPI_INT, destination, 3 * index, MPI_COMM_WORLD, &adaptivity_requests[i + 3 * N_elements_recv_left + 3 * N_elements_recv_right]);
        }

        for (int i = 0; i < N_elements_send_right; ++i) {
            const int index = global_element_offset_end + 1 + i;
            const int destination = index/N_elements_per_process_;

            MPI_Isend(&elements_send_right[i].N_, 1, MPI_INT, destination, 3 * index, MPI_COMM_WORLD, &adaptivity_requests[i + 3 * N_elements_recv_left + 3 * N_elements_recv_right + N_elements_send_left]);
        }

        for (int i = 0; i < N_elements_recv_left; ++i) {
            const int index = global_element_offset_ + i;

            MPI_Irecv(&elements_recv_left[i].N_, 1, MPI_INT, left_origins[i], 3 * index, MPI_COMM_WORLD, &adaptivity_requests[i]);
        }

        for (int i = 0; i < N_elements_recv_right; ++i) {
            const int index = global_element_offset_end_current + i + 1;

            MPI_Irecv(&elements_recv_right[i].N_, 1, MPI_INT, right_origins[i], 3 * index, MPI_COMM_WORLD, &adaptivity_requests[i + N_elements_recv_left]);
        }

        MPI_Waitall(N_elements_recv_left + N_elements_recv_right, adaptivity_requests.data(), adaptivity_statuses.data());

        for (int i = 0; i < N_elements_recv_left; ++i) {
            cudaMalloc(&phi_arrays_recv_left_host[i], (elements_recv_left[i].N_ + 1) * sizeof(deviceFloat));
            phi_arrays_recv_left[i] = std::vector<deviceFloat>(elements_recv_left[i].N_ + 1);
        }
        cudaMemcpy(phi_arrays_recv_left_device, phi_arrays_recv_left_host.data(), N_elements_recv_left * sizeof(deviceFloat*), cudaMemcpyHostToDevice);

        for (int i = 0; i < N_elements_recv_right; ++i) {
            cudaMalloc(&phi_arrays_recv_right_host[i], (elements_recv_right[i].N_ + 1) * sizeof(deviceFloat));
            phi_arrays_recv_right[i] = std::vector<deviceFloat>(elements_recv_right[i].N_ + 1);
        }
        cudaMemcpy(phi_arrays_recv_right_device, phi_arrays_recv_right_host.data(), N_elements_recv_right * sizeof(deviceFloat*), cudaMemcpyHostToDevice);

        for (int i = 0; i < N_elements_send_left; ++i) {
            const int index = global_element_offset_current + i;
            const int destination = index/N_elements_per_process_;

            MPI_Isend(&elements_send_left[i].x_[0], 2, data_type, destination, 3 * index + 1, MPI_COMM_WORLD, &adaptivity_requests[i + 3 * N_elements_recv_left + 3 * N_elements_recv_right + N_elements_send_left + N_elements_send_right]);
            MPI_Isend(phi_arrays_send_left[i].data(), elements_send_left[i].N_ + 1, data_type, destination, 3 * index + 2, MPI_COMM_WORLD, &adaptivity_requests[i + 3 * N_elements_recv_left + 3 * N_elements_recv_right + 2 * N_elements_send_left + 2 * N_elements_send_right]);
        }

        for (int i = 0; i < N_elements_send_right; ++i) {
            const int index = global_element_offset_end + 1 + i;
            const int destination = index/N_elements_per_process_;

            MPI_Isend(&elements_send_right[i].x_[0], 2, data_type, destination, 3 * index + 1, MPI_COMM_WORLD, &adaptivity_requests[i + 3 * N_elements_recv_left + 3 * N_elements_recv_right + 2 * N_elements_send_left + N_elements_send_right]);
            MPI_Isend(phi_arrays_send_right[i].data(), elements_send_right[i].N_ + 1, data_type, destination, 3 * index + 2, MPI_COMM_WORLD, &adaptivity_requests[i + 3 * N_elements_recv_left + 3 * N_elements_recv_right + 3 * N_elements_send_left + 2 * N_elements_send_right]);
        }

        for (int i = 0; i < N_elements_recv_left; ++i) {
            const int index = global_element_offset_ + i;

            MPI_Irecv(&elements_recv_left[i].x_[0], 2, data_type, left_origins[i], 3 * index + 1, MPI_COMM_WORLD, &adaptivity_requests[i + N_elements_recv_left + N_elements_recv_right]);
            MPI_Irecv(phi_arrays_recv_left[i].data(), elements_recv_left[i].N_ + 1, data_type, left_origins[i], 3 * index + 2, MPI_COMM_WORLD, &adaptivity_requests[i + 2 * N_elements_recv_left + 2 * N_elements_recv_right]);
        }

        for (int i = 0; i < N_elements_recv_right; ++i) {
            const int index = global_element_offset_end_current + i + 1;

            MPI_Irecv(&elements_recv_right[i].x_[0], 2, data_type, right_origins[i], 3 * index + 1, MPI_COMM_WORLD, &adaptivity_requests[i + 2 * N_elements_recv_left + N_elements_recv_right]);
            MPI_Irecv(phi_arrays_recv_right[i].data(), elements_recv_right[i].N_ + 1, data_type, right_origins[i], 3 * index + 2, MPI_COMM_WORLD, &adaptivity_requests[i + 3 * N_elements_recv_left + 2 * N_elements_recv_right]);
        }

        MPI_Waitall(2 * N_elements_recv_left + 2 * N_elements_recv_right, adaptivity_requests.data() + N_elements_recv_left + N_elements_recv_right, adaptivity_statuses.data() + N_elements_recv_left + N_elements_recv_right);
        
        for (int i = 0; i < N_elements_recv_left; ++i) {
            elements_recv_left[i].delta_x_ = elements_recv_left[i].x_[1] - elements_recv_left[i].x_[0];
            elements_recv_left[i].faces_ = {static_cast<size_t>(i), static_cast<size_t>(i) + 1};
            cudaMemcpy(phi_arrays_recv_left_host[i], phi_arrays_recv_left[i].data(), (elements_recv_left[i].N_ + 1) * sizeof(deviceFloat), cudaMemcpyHostToDevice);
        }

        for (int i = 0; i < N_elements_recv_right; ++i) {
            elements_recv_right[i].delta_x_ = elements_recv_right[i].x_[1] - elements_recv_right[i].x_[0];
            elements_recv_right[i].faces_ = {N_elements_ - N_elements_recv_right + static_cast<size_t>(i), N_elements_ - N_elements_recv_right + static_cast<size_t>(i) + 1};
            cudaMemcpy(phi_arrays_recv_right_host[i], phi_arrays_recv_right[i].data(), (elements_recv_right[i].N_ + 1) * sizeof(deviceFloat), cudaMemcpyHostToDevice);
        }

        cudaMemcpy(elements_, elements_recv_left.data(), N_elements_recv_left * sizeof(Element_t), cudaMemcpyHostToDevice);
        cudaMemcpy(elements_ + N_elements_ - N_elements_recv_right, elements_recv_right.data(), N_elements_recv_right * sizeof(Element_t), cudaMemcpyHostToDevice);
        SEM::put_phi<<<boundaries_numBlocks_, boundaries_blockSize_, 0, stream_>>>(N_elements_recv_left, elements_, phi_arrays_recv_left_device);
        SEM::put_phi<<<boundaries_numBlocks_, boundaries_blockSize_, 0, stream_>>>(N_elements_recv_right, elements_ + N_elements_ - N_elements_recv_right, phi_arrays_recv_right_device);

        for (int i = 0; i < N_elements_recv_left; ++i) {
            cudaFree(phi_arrays_recv_left_host[i]);
        }
        cudaFree(phi_arrays_recv_left_device);

        for (int i = 0; i < N_elements_recv_right; ++i) {
            cudaFree(phi_arrays_recv_right_host[i]);
        }
        cudaFree(phi_arrays_recv_right_device);

        // We also wait for the send requests
        MPI_Waitall(3 * N_elements_send_left + 3 * N_elements_send_right, adaptivity_requests.data() + 3 * N_elements_recv_left + 3 * N_elements_recv_right, adaptivity_statuses.data() + 3 * N_elements_recv_left + 3 * N_elements_recv_right);
    }

    SEM::move_elements<<<elements_numBlocks_, elements_blockSize_, 0, stream_>>>(N_elements_ - N_elements_recv_left - N_elements_recv_right, new_elements, elements_, N_elements_send_left, N_elements_recv_left);

    SEM::free_elements<<<elements_numBlocks_, elements_blockSize_, 0, stream_>>>(N_elements_old + additional_elements, new_elements);
    cudaFree(new_elements);

    host_delta_t_array_ = std::vector<deviceFloat>(elements_numBlocks_);
    host_refine_array_ = std::vector<unsigned long>(elements_numBlocks_);
    host_boundary_phi_L_ = std::vector<deviceFloat>(N_MPI_boundaries_);
    host_boundary_phi_R_ = std::vector<deviceFloat>(N_MPI_boundaries_);
    host_boundary_phi_prime_L_ = std::vector<deviceFloat>(N_MPI_boundaries_);
    host_boundary_phi_prime_R_ = std::vector<deviceFloat>(N_MPI_boundaries_);
    host_MPI_boundary_to_element_ = std::vector<size_t>(N_MPI_boundaries_);
    host_MPI_boundary_from_element_ = std::vector<size_t>(N_MPI_boundaries_);
    send_buffers_ = std::vector<std::array<double, 4>>(N_MPI_boundaries_);
    receive_buffers_ = std::vector<std::array<double, 4>>(N_MPI_boundaries_);
    requests_ = std::vector<MPI_Request>(N_MPI_boundaries_*2);
    statuses_ = std::vector<MPI_Status>(N_MPI_boundaries_*2);
>>>>>>> 54d132ec

    cudaFree(local_boundary_to_element_);
    cudaFree(MPI_boundary_to_element_);
    cudaFree(MPI_boundary_from_element_);
    cudaFree(device_delta_t_array_);
    cudaFree(device_refine_array_);
    cudaFree(device_boundary_phi_L_);
    cudaFree(device_boundary_phi_R_);
    cudaFree(device_boundary_phi_prime_L_);
    cudaFree(device_boundary_phi_prime_R_);
    cudaMalloc(&local_boundary_to_element_, N_local_boundaries_ * sizeof(deviceFloat));
    cudaMalloc(&MPI_boundary_to_element_, N_MPI_boundaries_ * sizeof(size_t));
    cudaMalloc(&MPI_boundary_from_element_, N_MPI_boundaries_ * sizeof(size_t));
    cudaMalloc(&device_delta_t_array_, elements_numBlocks_ * sizeof(deviceFloat));
    cudaMalloc(&device_refine_array_, elements_numBlocks_ * sizeof(unsigned long));
    cudaMalloc(&device_boundary_phi_L_, N_MPI_boundaries_ * sizeof(deviceFloat));
    cudaMalloc(&device_boundary_phi_R_, N_MPI_boundaries_ * sizeof(deviceFloat));
    cudaMalloc(&device_boundary_phi_prime_L_, N_MPI_boundaries_ * sizeof(deviceFloat));
    cudaMalloc(&device_boundary_phi_prime_R_, N_MPI_boundaries_ * sizeof(deviceFloat));

    SEM::build_boundaries<<<boundaries_numBlocks_, boundaries_blockSize_, 0, stream_>>>(N_elements_, N_elements_global_, N_local_boundaries_, N_MPI_boundaries_, elements_, global_element_offset_, local_boundary_to_element_, MPI_boundary_to_element_, MPI_boundary_from_element_);

    cudaMemcpy(host_MPI_boundary_to_element_.data(), MPI_boundary_to_element_, N_MPI_boundaries_ * sizeof(size_t), cudaMemcpyDeviceToHost);
    cudaMemcpy(host_MPI_boundary_from_element_.data(), MPI_boundary_from_element_, N_MPI_boundaries_ * sizeof(size_t), cudaMemcpyDeviceToHost);
}

void SEM::Mesh_t::boundary_conditions() {
    SEM::local_boundaries<<<boundaries_numBlocks_, boundaries_blockSize_, 0, stream_>>>(N_elements_, N_local_boundaries_, elements_, local_boundary_to_element_);
    SEM::get_MPI_boundaries<<<boundaries_numBlocks_, boundaries_blockSize_, 0, stream_>>>(N_elements_, N_local_boundaries_, N_MPI_boundaries_, elements_, faces_, device_boundary_phi_L_, device_boundary_phi_R_, device_boundary_phi_prime_L_, device_boundary_phi_prime_R_);
    
    cudaMemcpy(host_boundary_phi_L_.data(), device_boundary_phi_L_, N_MPI_boundaries_ * sizeof(deviceFloat), cudaMemcpyDeviceToHost);
    cudaMemcpy(host_boundary_phi_R_.data(), device_boundary_phi_R_, N_MPI_boundaries_ * sizeof(deviceFloat), cudaMemcpyDeviceToHost);
    cudaMemcpy(host_boundary_phi_prime_L_.data(), device_boundary_phi_prime_L_, N_MPI_boundaries_ * sizeof(deviceFloat), cudaMemcpyDeviceToHost);
    cudaMemcpy(host_boundary_phi_prime_R_.data(), device_boundary_phi_prime_R_, N_MPI_boundaries_ * sizeof(deviceFloat), cudaMemcpyDeviceToHost);

    for (size_t i = 0; i < N_MPI_boundaries_; ++i) {
        send_buffers_[i] = {host_boundary_phi_L_[i],
                            host_boundary_phi_R_[i],
                            host_boundary_phi_prime_L_[i],
                            host_boundary_phi_prime_R_[i]};
        const int destination = host_MPI_boundary_to_element_[i]/N_elements_per_process_;

        MPI_Irecv(&receive_buffers_[i][0], 4, MPI_DOUBLE, destination, host_MPI_boundary_from_element_[i], MPI_COMM_WORLD, &requests_[i]);
        MPI_Isend(&send_buffers_[i][0], 4, MPI_DOUBLE, destination, host_MPI_boundary_to_element_[i], MPI_COMM_WORLD, &requests_[i + N_MPI_boundaries_]);
    }

    MPI_Waitall(N_MPI_boundaries_, requests_.data(), statuses_.data()); // CHECK maybe MPI barrier?

    for (size_t i = 0; i < N_MPI_boundaries_; ++i) {
        host_boundary_phi_L_[i] = receive_buffers_[i][0];
        host_boundary_phi_R_[i] = receive_buffers_[i][1];
        host_boundary_phi_prime_L_[i] = receive_buffers_[i][2];
        host_boundary_phi_prime_R_[i] = receive_buffers_[i][3];
    }

    cudaMemcpy(device_boundary_phi_L_, host_boundary_phi_L_.data(), N_MPI_boundaries_ * sizeof(deviceFloat), cudaMemcpyHostToDevice);
    cudaMemcpy(device_boundary_phi_R_, host_boundary_phi_R_.data(), N_MPI_boundaries_ * sizeof(deviceFloat), cudaMemcpyHostToDevice);
    cudaMemcpy(device_boundary_phi_prime_L_, host_boundary_phi_prime_L_.data(), N_MPI_boundaries_ * sizeof(deviceFloat), cudaMemcpyHostToDevice);
    cudaMemcpy(device_boundary_phi_prime_R_, host_boundary_phi_prime_R_.data(), N_MPI_boundaries_ * sizeof(deviceFloat), cudaMemcpyHostToDevice);

    SEM::put_MPI_boundaries<<<boundaries_numBlocks_, boundaries_blockSize_, 0, stream_>>>(N_elements_, N_local_boundaries_, N_MPI_boundaries_, elements_, device_boundary_phi_L_, device_boundary_phi_R_, device_boundary_phi_prime_L_, device_boundary_phi_prime_R_);
<<<<<<< HEAD
=======
    
    // We also wait for the send requests
    MPI_Waitall(N_MPI_boundaries_, requests_.data() + N_MPI_boundaries_, statuses_.data() + N_MPI_boundaries_);
>>>>>>> 54d132ec
}

__global__
void SEM::rk3_first_step(size_t N_elements, Element_t* elements, deviceFloat delta_t, deviceFloat g) {
    const int index = blockIdx.x * blockDim.x + threadIdx.x;
    const int stride = blockDim.x * gridDim.x;

    for (size_t i = index; i < N_elements; i += stride) {
        for (int j = 0; j <= elements[i].N_; ++j){
            elements[i].intermediate_[j] = elements[i].phi_prime_[j];
            elements[i].phi_[j] += g * delta_t * elements[i].intermediate_[j];
        }
    }
}

__global__
void SEM::rk3_step(size_t N_elements, Element_t* elements, deviceFloat delta_t, deviceFloat a, deviceFloat g) {
    const int index = blockIdx.x * blockDim.x + threadIdx.x;
    const int stride = blockDim.x * gridDim.x;

    for (size_t i = index; i < N_elements; i += stride) {
        for (int j = 0; j <= elements[i].N_; ++j){
            elements[i].intermediate_[j] = a * elements[i].intermediate_[j] + elements[i].phi_prime_[j];
            elements[i].phi_[j] += g * delta_t * elements[i].intermediate_[j];
        }
    }
}

__global__
void SEM::calculate_fluxes(size_t N_faces, Face_t* faces, const Element_t* elements) {
    const int index = blockIdx.x * blockDim.x + threadIdx.x;
    const int stride = blockDim.x * gridDim.x;

    for (size_t i = index; i < N_faces; i += stride) {
        deviceFloat u;
        const deviceFloat u_left = elements[faces[i].elements_[0]].phi_R_;
        const deviceFloat u_right = elements[faces[i].elements_[1]].phi_L_;

        if (u_left < 0.0f && u_right > 0.0f) { // In expansion fan
            u = 0.5f * (u_left + u_right);
        }
        else if (u_left >= u_right) { // Shock
            if (u_left > 0.0f) {
                u = u_left;
            }
            else {
                u = u_right;
            }
        }
        else { // Expansion fan
            if (u_left > 0.0f) {
                u = u_left;
            }
            else  {
                u = u_right;
            }
        }
    
        faces[i].flux_ = u_right;
        faces[i].nl_flux_ = 0.5f * u * u;
    }
}

__global__
void SEM::calculate_q_fluxes(size_t N_faces, Face_t* faces, const Element_t* elements) {
    const int index = blockIdx.x * blockDim.x + threadIdx.x;
    const int stride = blockDim.x * gridDim.x;

    for (size_t i = index; i < N_faces; i += stride) {
        const deviceFloat u_prime_left = elements[faces[i].elements_[0]].phi_prime_R_;

        faces[i].derivative_flux_ = u_prime_left;
    }
}

__device__
void SEM::matrix_vector_multiply(int N, const deviceFloat* matrix, const deviceFloat* vector, deviceFloat* result) {
    for (int i = 0; i <= N; ++i) {
        result[i] = 0.0f;
        for (int j = 0; j <= N; ++j) {
            result[i] +=  matrix[i * (N + 1) + j] * vector[j];
        }
    }
}

// Algorithm 19
__device__
void SEM::matrix_vector_derivative(int N, const deviceFloat* derivative_matrices_hat, const deviceFloat* phi, deviceFloat* phi_prime) {
    // s = 0, e = N (p.55 says N - 1)
    for (int i = 0; i <= N; ++i) {
        phi_prime[i] = 0.0f;
        for (int j = 0; j <= N; ++j) {
            phi_prime[i] += derivative_matrices_hat[i * (N + 1) + j] * phi[j] * phi[j]/2;
        }
    }
}

// Algorithm 60 (not really anymore)
__global__
void SEM::compute_dg_derivative(size_t N_elements, Element_t* elements, const Face_t* faces, const deviceFloat* weights, const deviceFloat* derivative_matrices_hat, const deviceFloat* lagrange_interpolant_left, const deviceFloat* lagrange_interpolant_right) {
    const int index = blockIdx.x * blockDim.x + threadIdx.x;
    const int stride = blockDim.x * gridDim.x;

    for (size_t i = index; i < N_elements; i += stride) {
        const size_t offset_1D = elements[i].N_ * (elements[i].N_ + 1) /2; // CHECK cache?
        const size_t offset_2D = elements[i].N_ * (elements[i].N_ + 1) * (2 * elements[i].N_ + 1) /6;

        const deviceFloat flux_L = faces[elements[i].faces_[0]].flux_;
        const deviceFloat flux_R = faces[elements[i].faces_[1]].flux_;

        SEM::matrix_vector_multiply(elements[i].N_, derivative_matrices_hat + offset_2D, elements[i].phi_, elements[i].q_);
        for (int j = 0; j <= elements[i].N_; ++j) {
            elements[i].q_[j] = -elements[i].q_[j] - (flux_R * lagrange_interpolant_right[offset_1D + j]
                                                     - flux_L * lagrange_interpolant_left[offset_1D + j]) / weights[offset_1D + j];
            elements[i].q_[j] *= 2.0f/elements[i].delta_x_;
        }
    }
}

// Algorithm 60 (not really anymore)
__global__
void SEM::compute_dg_derivative2(deviceFloat viscosity, size_t N_elements, Element_t* elements, const Face_t* faces, const deviceFloat* weights, const deviceFloat* derivative_matrices_hat, const deviceFloat* lagrange_interpolant_left, const deviceFloat* lagrange_interpolant_right) {
    const int index = blockIdx.x * blockDim.x + threadIdx.x;
    const int stride = blockDim.x * gridDim.x;

    for (size_t i = index; i < N_elements; i += stride) {
        const size_t offset_1D = elements[i].N_ * (elements[i].N_ + 1) /2; // CHECK cache?
        const size_t offset_2D = elements[i].N_ * (elements[i].N_ + 1) * (2 * elements[i].N_ + 1) /6;

        const deviceFloat derivative_flux_L = faces[elements[i].faces_[0]].derivative_flux_;
        const deviceFloat derivative_flux_R = faces[elements[i].faces_[1]].derivative_flux_;
        const deviceFloat nl_flux_L = faces[elements[i].faces_[0]].nl_flux_;
        const deviceFloat nl_flux_R = faces[elements[i].faces_[1]].nl_flux_;
        
        SEM::matrix_vector_derivative(elements[i].N_, derivative_matrices_hat + offset_2D, elements[i].phi_, elements[i].ux_);
        SEM::matrix_vector_multiply(elements[i].N_, derivative_matrices_hat + offset_2D, elements[i].q_, elements[i].phi_prime_);
        
        for (int j = 0; j <= elements[i].N_; ++j) {
            elements[i].phi_prime_[j] = -elements[i].phi_prime_[j] * viscosity
                                        - (derivative_flux_R * lagrange_interpolant_right[offset_1D + j]
                                           - derivative_flux_L * lagrange_interpolant_left[offset_1D + j]) * viscosity /weights[offset_1D + j]
                                        - elements[i].ux_[j]
                                        + (nl_flux_L * lagrange_interpolant_left[offset_1D + j] 
                                            - nl_flux_R * lagrange_interpolant_right[offset_1D + j]) / weights[offset_1D + j];

            elements[i].phi_prime_[j] *= 2.0f/elements[i].delta_x_;
        }
    }
}<|MERGE_RESOLUTION|>--- conflicted
+++ resolved
@@ -11,15 +11,10 @@
 
 namespace fs = std::filesystem;
 
-<<<<<<< HEAD
-SEM::Mesh_t::Mesh_t(size_t N_elements, int initial_N, deviceFloat x_min, deviceFloat x_max, cudaStream_t &stream) : 
-        N_elements_global_(N_elements),        
-=======
 SEM::Mesh_t::Mesh_t(size_t N_elements, int initial_N, deviceFloat delta_x_min, deviceFloat x_min, deviceFloat x_max, int adaptivity_interval, cudaStream_t &stream) : 
         N_elements_global_(N_elements), 
         delta_x_min_(delta_x_min), 
         adaptivity_interval_(adaptivity_interval),      
->>>>>>> 54d132ec
         stream_(stream) {
 
     int global_rank;
@@ -45,20 +40,6 @@
     faces_numBlocks_ = (N_faces_ + faces_blockSize_ - 1) / faces_blockSize_;
     boundaries_numBlocks_ = (N_local_boundaries_ + N_MPI_boundaries_ + boundaries_blockSize_ - 1) / boundaries_blockSize_;
 
-<<<<<<< HEAD
-    host_delta_t_array_ = new deviceFloat[elements_numBlocks_];
-    host_refine_array_ = new unsigned long[elements_numBlocks_];
-    host_boundary_phi_L_ = new deviceFloat[N_MPI_boundaries_];
-    host_boundary_phi_R_ = new deviceFloat[N_MPI_boundaries_];
-    host_boundary_phi_prime_L_ = new deviceFloat[N_MPI_boundaries_];
-    host_boundary_phi_prime_R_ = new deviceFloat[N_MPI_boundaries_];
-    host_MPI_boundary_to_element_ = new size_t[N_MPI_boundaries_];
-    host_MPI_boundary_from_element_ = new size_t[N_MPI_boundaries_];
-    send_buffers_ = new std::array<double, 4>[N_MPI_boundaries_];
-    receive_buffers_ = new std::array<double, 4>[N_MPI_boundaries_];
-    requests_ = new MPI_Request[N_MPI_boundaries_*2];
-    statuses_ = new MPI_Status[N_MPI_boundaries_*2];
-=======
     host_delta_t_array_ = std::vector<deviceFloat>(elements_numBlocks_);
     host_refine_array_ = std::vector<unsigned long>(elements_numBlocks_);
     host_boundary_phi_L_ = std::vector<deviceFloat>(N_MPI_boundaries_);
@@ -71,7 +52,6 @@
     receive_buffers_ = std::vector<std::array<double, 4>>(N_MPI_boundaries_);
     requests_ = std::vector<MPI_Request>(N_MPI_boundaries_*2);
     statuses_ = std::vector<MPI_Status>(N_MPI_boundaries_*2);
->>>>>>> 54d132ec
 
     cudaMalloc(&elements_, (N_elements_ + N_local_boundaries_ + N_MPI_boundaries_) * sizeof(Element_t));
     cudaMalloc(&faces_, N_faces_ * sizeof(Face_t));
@@ -90,11 +70,7 @@
     const deviceFloat x_max_local = x_min_local + N_elements_ * delta_x;
 
     SEM::build_elements<<<elements_numBlocks_, elements_blockSize_, 0, stream_>>>(N_elements_, initial_N_, elements_, x_min_local, x_max_local);
-<<<<<<< HEAD
-    SEM::build_boundaries<<<boundaries_numBlocks_, boundaries_blockSize_, 0, stream_>>>(N_elements_, N_elements_global_, N_local_boundaries_, N_MPI_boundaries_, elements_, x_min_local, x_max_local, global_element_offset_, local_boundary_to_element_, MPI_boundary_to_element_, MPI_boundary_from_element_);
-=======
     SEM::build_boundaries<<<boundaries_numBlocks_, boundaries_blockSize_, 0, stream_>>>(N_elements_, N_elements_global_, N_local_boundaries_, N_MPI_boundaries_, elements_, global_element_offset_, local_boundary_to_element_, MPI_boundary_to_element_, MPI_boundary_from_element_);
->>>>>>> 54d132ec
     SEM::build_faces<<<faces_numBlocks_, faces_blockSize_, 0, stream_>>>(N_faces_, faces_);
 
     cudaMemcpy(host_MPI_boundary_to_element_.data(), MPI_boundary_to_element_, N_MPI_boundaries_ * sizeof(size_t), cudaMemcpyDeviceToHost);
@@ -253,11 +229,7 @@
     std::cout << std::endl;
 }
 
-<<<<<<< HEAD
-void SEM::Mesh_t::write_file_data(size_t N_interpolation_points, size_t N_elements, deviceFloat time, int rank, const deviceFloat* coordinates, const deviceFloat* velocity, const deviceFloat* du_dx, const deviceFloat* intermediate, const deviceFloat* x_L, const deviceFloat* x_R, const int* N, const deviceFloat* sigma, const bool* refine, const bool* coarsen, const deviceFloat* error) {
-=======
 void SEM::Mesh_t::write_file_data(size_t N_interpolation_points, size_t N_elements, deviceFloat time, int rank, const std::vector<deviceFloat>& coordinates, const std::vector<deviceFloat>& velocity, const std::vector<deviceFloat>& du_dx, const std::vector<deviceFloat>& intermediate, const std::vector<deviceFloat>& x_L, const std::vector<deviceFloat>& x_R, const std::vector<int>& N, const std::vector<deviceFloat>& sigma, const bool* refine, const bool* coarsen, const std::vector<deviceFloat>& error) {
->>>>>>> 54d132ec
     fs::path save_dir = fs::current_path() / "data";
     fs::create_directory(save_dir);
 
@@ -352,28 +324,13 @@
     cudaMemcpy(host_sigma.data(), sigma, N_elements_ * sizeof(deviceFloat), cudaMemcpyDeviceToHost);
     cudaMemcpy(host_refine, refine, N_elements_ * sizeof(bool), cudaMemcpyDeviceToHost);
     cudaMemcpy(host_coarsen, coarsen, N_elements_ * sizeof(bool), cudaMemcpyDeviceToHost);
-<<<<<<< HEAD
-    cudaMemcpy(host_error, error, N_elements_ * sizeof(deviceFloat), cudaMemcpyDeviceToHost);
-=======
     cudaMemcpy(host_error.data(), error, N_elements_ * sizeof(deviceFloat), cudaMemcpyDeviceToHost);
->>>>>>> 54d132ec
 
     int global_rank;
     MPI_Comm_rank(MPI_COMM_WORLD, &global_rank);
     
     write_file_data(N_interpolation_points, N_elements_, time, global_rank, host_x, host_phi, host_phi_prime, host_intermediate, host_x_L, host_x_R, host_N, host_sigma, host_refine, host_coarsen, host_error);
 
-<<<<<<< HEAD
-    delete[] host_x;
-    delete[] host_phi;
-    delete[] host_phi_prime;
-    delete[] host_intermediate;
-    delete[] host_x_L;
-    delete[] host_x_R;
-    delete[] host_N;
-    delete[] host_sigma;
-=======
->>>>>>> 54d132ec
     delete[] host_refine;
     delete[] host_coarsen;
     cudaFree(x);
@@ -417,28 +374,6 @@
 
         // Kinda algorithm 62
         deviceFloat t = time;
-<<<<<<< HEAD
-        SEM::interpolate_to_boundaries<<<elements_numBlocks_, elements_blockSize_, 0, stream_>>>(N_elements_, elements_, NDG.lagrange_interpolant_left_, NDG.lagrange_interpolant_right_, NDG.lagrange_interpolant_derivative_left_, NDG.lagrange_interpolant_derivative_right_);
-        boundary_conditions();
-        SEM::calculate_fluxes<<<faces_numBlocks_, faces_blockSize_, 0, stream_>>>(N_faces_, faces_, elements_);
-        SEM::compute_dg_derivative<<<elements_numBlocks_, elements_blockSize_, 0, stream_>>>(viscosity, N_elements_, elements_, faces_, NDG.weights_, NDG.derivative_matrices_hat_, NDG.g_hat_derivative_matrices_, NDG.lagrange_interpolant_left_, NDG.lagrange_interpolant_right_);
-        SEM::rk3_first_step<<<elements_numBlocks_, elements_blockSize_, 0, stream_>>>(N_elements_, elements_, delta_t, 1.0f/3.0f);
-
-        t = time + 0.33333333333f * delta_t;
-        SEM::interpolate_to_boundaries<<<elements_numBlocks_, elements_blockSize_, 0, stream_>>>(N_elements_, elements_, NDG.lagrange_interpolant_left_, NDG.lagrange_interpolant_right_, NDG.lagrange_interpolant_derivative_left_, NDG.lagrange_interpolant_derivative_right_);
-        boundary_conditions();
-        SEM::calculate_fluxes<<<faces_numBlocks_, faces_blockSize_, 0, stream_>>>(N_faces_, faces_, elements_);
-        SEM::compute_dg_derivative<<<elements_numBlocks_, elements_blockSize_, 0, stream_>>>(viscosity, N_elements_, elements_, faces_, NDG.weights_, NDG.derivative_matrices_hat_, NDG.g_hat_derivative_matrices_, NDG.lagrange_interpolant_left_, NDG.lagrange_interpolant_right_);
-        SEM::rk3_step<<<elements_numBlocks_, elements_blockSize_, 0, stream_>>>(N_elements_, elements_, delta_t, -5.0f/9.0f, 15.0f/16.0f);
-
-        t = time + 0.75f * delta_t;
-        SEM::interpolate_to_boundaries<<<elements_numBlocks_, elements_blockSize_, 0, stream_>>>(N_elements_, elements_, NDG.lagrange_interpolant_left_, NDG.lagrange_interpolant_right_, NDG.lagrange_interpolant_derivative_left_, NDG.lagrange_interpolant_derivative_right_);
-        boundary_conditions();
-        SEM::calculate_fluxes<<<faces_numBlocks_, faces_blockSize_, 0, stream_>>>(N_faces_, faces_, elements_);
-        SEM::compute_dg_derivative<<<elements_numBlocks_, elements_blockSize_, 0, stream_>>>(viscosity, N_elements_, elements_, faces_, NDG.weights_, NDG.derivative_matrices_hat_, NDG.g_hat_derivative_matrices_, NDG.lagrange_interpolant_left_, NDG.lagrange_interpolant_right_);
-        SEM::rk3_step<<<elements_numBlocks_, elements_blockSize_, 0, stream_>>>(N_elements_, elements_, delta_t, -153.0f/128.0f, 8.0f/15.0f);
-              
-=======
         SEM::interpolate_to_boundaries<<<elements_numBlocks_, elements_blockSize_, 0, stream_>>>(N_elements_, elements_, NDG.lagrange_interpolant_left_, NDG.lagrange_interpolant_right_);
         boundary_conditions();
         SEM::calculate_fluxes<<<faces_numBlocks_, faces_blockSize_, 0, stream_>>>(N_faces_, faces_, elements_);
@@ -471,7 +406,6 @@
         SEM::compute_dg_derivative2<<<elements_numBlocks_, elements_blockSize_, 0, stream_>>>(viscosity, N_elements_, elements_, faces_, NDG.weights_, NDG.derivative_matrices_hat_, NDG.lagrange_interpolant_left_, NDG.lagrange_interpolant_right_);
         SEM::rk3_step<<<elements_numBlocks_, elements_blockSize_, 0, stream_>>>(N_elements_, elements_, delta_t, -153.0/128.0, 8.0/15.0);
 
->>>>>>> 54d132ec
         time += delta_t;
         if (global_rank == 0) {
             std::stringstream ss;
@@ -512,11 +446,7 @@
 
 deviceFloat SEM::Mesh_t::get_delta_t(const deviceFloat CFL) {   
     SEM::reduce_delta_t<elements_blockSize_/2><<<elements_numBlocks_, elements_blockSize_/2, 0, stream_>>>(CFL, N_elements_, elements_, device_delta_t_array_);
-<<<<<<< HEAD
-    cudaMemcpy(host_delta_t_array_, device_delta_t_array_, elements_numBlocks_ * sizeof(deviceFloat), cudaMemcpyDeviceToHost);
-=======
     cudaMemcpy(host_delta_t_array_.data(), device_delta_t_array_, elements_numBlocks_ * sizeof(deviceFloat), cudaMemcpyDeviceToHost);
->>>>>>> 54d132ec
 
     double delta_t_min_local = std::numeric_limits<double>::infinity();
     for (int i = 0; i < elements_numBlocks_; ++i) {
@@ -525,23 +455,13 @@
 
     double delta_t_min;
     MPI_Allreduce(&delta_t_min_local, &delta_t_min, 1, MPI_DOUBLE, MPI_MIN, MPI_COMM_WORLD);
-<<<<<<< HEAD
-    
-=======
-
->>>>>>> 54d132ec
     return delta_t_min;
 }
 
 void SEM::Mesh_t::adapt(int N_max, const deviceFloat* nodes, const deviceFloat* barycentric_weights) {
     // CHECK needs to rebuild boundaries
-<<<<<<< HEAD
-    SEM::reduce_refine<elements_blockSize_/2><<<elements_numBlocks_, elements_blockSize_/2, 0, stream_>>>(N_elements_, elements_, device_refine_array_);
-    cudaMemcpy(host_refine_array_, device_refine_array_, elements_numBlocks_ * sizeof(unsigned long), cudaMemcpyDeviceToHost);
-=======
     SEM::reduce_refine<elements_blockSize_/2><<<elements_numBlocks_, elements_blockSize_/2, 0, stream_>>>(N_elements_, delta_x_min_, elements_, device_refine_array_);
     cudaMemcpy(host_refine_array_.data(), device_refine_array_, elements_numBlocks_ * sizeof(unsigned long), cudaMemcpyDeviceToHost);
->>>>>>> 54d132ec
 
     unsigned long long additional_elements = 0;
     for (int i = 0; i < elements_numBlocks_; ++i) {
@@ -549,10 +469,6 @@
         host_refine_array_[i] = additional_elements - host_refine_array_[i]; // Current block offset
     }
 
-<<<<<<< HEAD
-    if (additional_elements == 0) {
-        SEM::p_adapt<<<elements_numBlocks_, elements_blockSize_, 0, stream_>>>(N_elements_, elements_, N_max, nodes, barycentric_weights);
-=======
     int global_rank;
     MPI_Comm_rank(MPI_COMM_WORLD, &global_rank);
     int global_size;
@@ -587,7 +503,6 @@
             cudaMemcpy(host_MPI_boundary_from_element_.data(), MPI_boundary_from_element_, N_MPI_boundaries_ * sizeof(size_t), cudaMemcpyDeviceToHost);
         }
 
->>>>>>> 54d132ec
         return;
     }
 
@@ -597,49 +512,11 @@
 
     cudaMalloc(&new_elements, (N_elements_ + additional_elements) * sizeof(Element_t));
 
-<<<<<<< HEAD
-    SEM::copy_faces<<<faces_numBlocks_, faces_blockSize_, 0, stream_>>>(N_faces_, faces_, new_faces);
-    SEM::adapt<<<elements_numBlocks_, elements_blockSize_, 0, stream_>>>(N_elements_, elements_, new_elements, new_faces, device_refine_array_, N_max, nodes, barycentric_weights);
-=======
     SEM::hp_adapt<<<elements_numBlocks_, elements_blockSize_, 0, stream_>>>(N_elements_, elements_, new_elements, device_refine_array_, delta_x_min_, N_max, nodes, barycentric_weights);
->>>>>>> 54d132ec
 
     SEM::free_elements<<<elements_numBlocks_, elements_blockSize_, 0, stream_>>>(N_elements_ + N_local_boundaries_ + N_MPI_boundaries_, elements_);
     cudaFree(elements_);
     
-<<<<<<< HEAD
-    N_elements_ += additional_elements;
-    N_faces_ += additional_elements;
-    elements_numBlocks_ = (N_elements_ + elements_blockSize_ - 1) / elements_blockSize_;
-    faces_numBlocks_ = (N_faces_ + faces_blockSize_ - 1) / faces_blockSize_;
-    boundaries_numBlocks_ = (N_local_boundaries_ + N_MPI_boundaries_ + boundaries_blockSize_ - 1) / boundaries_blockSize_;
-    N_elements_per_process_ = N_elements_per_process_; // CHECK change
-
-    delete[] host_delta_t_array_;
-    delete[] host_refine_array_;
-    delete[] host_boundary_phi_L_;
-    delete[] host_boundary_phi_R_;
-    delete[] host_boundary_phi_prime_L_;
-    delete[] host_boundary_phi_prime_R_;
-    delete[] host_MPI_boundary_to_element_;
-    delete[] host_MPI_boundary_from_element_;
-    delete[] send_buffers_;
-    delete[] receive_buffers_;
-    delete[] requests_;
-    delete[] statuses_;
-    host_delta_t_array_ = new deviceFloat[elements_numBlocks_];
-    host_refine_array_ = new unsigned long[elements_numBlocks_];
-    host_boundary_phi_L_ = new deviceFloat[N_MPI_boundaries_];
-    host_boundary_phi_R_ = new deviceFloat[N_MPI_boundaries_];
-    host_boundary_phi_prime_L_ = new deviceFloat[N_MPI_boundaries_];
-    host_boundary_phi_prime_R_ = new deviceFloat[N_MPI_boundaries_];
-    host_MPI_boundary_to_element_ = new size_t[N_MPI_boundaries_];
-    host_MPI_boundary_from_element_ = new size_t[N_MPI_boundaries_];
-    send_buffers_ = new std::array<double, 4>[N_MPI_boundaries_];
-    receive_buffers_ = new std::array<double, 4>[N_MPI_boundaries_];
-    requests_ = new MPI_Request[N_MPI_boundaries_*2];
-    statuses_ = new MPI_Status[N_MPI_boundaries_*2];
-=======
     const size_t N_elements_old = N_elements_;
     N_elements_ = (global_rank == global_size - 1) ? N_elements_per_process_ + N_elements_global_ - N_elements_per_process_ * global_size : N_elements_per_process_;
     N_faces_ = N_elements_ + N_local_boundaries_ + N_MPI_boundaries_ - 1; 
@@ -881,7 +758,6 @@
     receive_buffers_ = std::vector<std::array<double, 4>>(N_MPI_boundaries_);
     requests_ = std::vector<MPI_Request>(N_MPI_boundaries_*2);
     statuses_ = std::vector<MPI_Status>(N_MPI_boundaries_*2);
->>>>>>> 54d132ec
 
     cudaFree(local_boundary_to_element_);
     cudaFree(MPI_boundary_to_element_);
@@ -943,12 +819,9 @@
     cudaMemcpy(device_boundary_phi_prime_R_, host_boundary_phi_prime_R_.data(), N_MPI_boundaries_ * sizeof(deviceFloat), cudaMemcpyHostToDevice);
 
     SEM::put_MPI_boundaries<<<boundaries_numBlocks_, boundaries_blockSize_, 0, stream_>>>(N_elements_, N_local_boundaries_, N_MPI_boundaries_, elements_, device_boundary_phi_L_, device_boundary_phi_R_, device_boundary_phi_prime_L_, device_boundary_phi_prime_R_);
-<<<<<<< HEAD
-=======
     
     // We also wait for the send requests
     MPI_Waitall(N_MPI_boundaries_, requests_.data() + N_MPI_boundaries_, statuses_.data() + N_MPI_boundaries_);
->>>>>>> 54d132ec
 }
 
 __global__
