--- conflicted
+++ resolved
@@ -331,16 +331,6 @@
     cudaMalloc(&new_faces, (N_faces_ + additional_elements) * sizeof(Face_t));
 
     SEM::copy_faces<<<faces_numBlocks_, faces_blockSize>>>(N_faces_, faces_, new_faces);
-<<<<<<< HEAD
-    print();
-    SEM::adapt<<<elements_numBlocks_, elements_blockSize>>>(N_elements_, elements_, new_elements, new_faces, device_refine_array_, nodes, barycentric_weights);
-    print();
-    cudaFree(elements_);
-    cudaFree(faces_);
-
-    elements_ = new_elements;
-    faces_ = new_faces;
-=======
     SEM::adapt<<<elements_numBlocks_, elements_blockSize>>>(N_elements_, elements_, new_elements, new_faces, device_refine_array_, nodes, barycentric_weights);
 
     std::swap(new_elements, elements_);
@@ -350,7 +340,6 @@
     new_elements = nullptr;
     new_faces = nullptr;
     
->>>>>>> b5b0f194
     N_elements_ += additional_elements;
     N_faces_ += additional_elements;
     elements_numBlocks_ = (N_elements_ + elements_blockSize - 1) / elements_blockSize;
@@ -365,11 +354,6 @@
     cudaFree(device_refine_array_);
     cudaMalloc(&device_delta_t_array_, elements_numBlocks_ * sizeof(deviceFloat));
     cudaMalloc(&device_refine_array_, elements_numBlocks_ * sizeof(unsigned long));
-<<<<<<< HEAD
-
-    print();
-=======
->>>>>>> b5b0f194
 }
 
 __global__
