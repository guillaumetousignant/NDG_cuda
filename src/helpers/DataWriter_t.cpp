#include "helpers/DataWriter_t.h"
#include "helpers/json.hpp"
#include <array>
#include <fstream>
#include <mpi.h>
#include <vtkDoubleArray.h>
#include <vtkIntArray.h>
#include <vtkUnsignedLongLongArray.h>
#include <vtkPoints.h>
#include <vtkPointData.h>
#include <vtkCellData.h>
#include <vtkUnstructuredGrid.h>
#include <vtkXMLPUnstructuredGridWriter.h>

namespace fs = std::filesystem;
using json = nlohmann::json;

SEM::Helpers::DataWriter_t::DataWriter_t(fs::path output_filename) : 
        directory_(output_filename.parent_path()),
        filename_(output_filename.stem().string()),
        extension_(output_filename.extension().string()) {

    mpi_controller_->Initialize(nullptr, nullptr, 1);

    series_filename_ = output_filename;
    series_filename_ += ".series";

    series_element_filename_ = directory_ / filename_;
    series_element_filename_ += "_element" + extension_ + ".series";

    if (mpi_controller_->GetLocalProcessId() == 0) {
        create_time_series_file();
    }
}

<<<<<<< HEAD
auto SEM::Helpers::DataWriter_t::write_data(size_t N_interpolation_points, 
                                            size_t n_elements, 
=======
auto SEM::Helpers::DataWriter_t::write_data(size_t n_interpolation_points, 
                                            size_t N_elements, 
>>>>>>> 5f380375
                                            deviceFloat time,
                                            const std::vector<deviceFloat>& x, 
                                            const std::vector<deviceFloat>& y, 
                                            const std::vector<deviceFloat>& p, 
                                            const std::vector<deviceFloat>& u, 
                                            const std::vector<deviceFloat>& v) const -> void {

    // Creating points
    vtkNew<vtkPoints> points; // Should bt vtkPoints2D, but unstructured meshes can't take 2D points.
<<<<<<< HEAD
    points->Allocate(n_elements * N_interpolation_points * N_interpolation_points);
    for (size_t element_index = 0; element_index < n_elements; ++element_index) {
        const size_t offset = element_index * N_interpolation_points * N_interpolation_points;
        for (size_t i = 0; i < N_interpolation_points; ++i) {
            for (size_t j = 0; j < N_interpolation_points; ++j) {
                points->InsertPoint(offset + i * N_interpolation_points + j, x[offset + i * N_interpolation_points + j], y[offset + i * N_interpolation_points + j], 0);
=======
    points->Allocate(N_elements * n_interpolation_points * n_interpolation_points);
    for (size_t element_index = 0; element_index < N_elements; ++element_index) {
        const size_t offset = element_index * n_interpolation_points * n_interpolation_points;
        for (size_t i = 0; i < n_interpolation_points; ++i) {
            for (size_t j = 0; j < n_interpolation_points; ++j) {
                points->InsertPoint(offset + i * n_interpolation_points + j, x[offset + i * n_interpolation_points + j], y[offset + i * n_interpolation_points + j], 0);
>>>>>>> 5f380375
            }
        }
    }

    // Creating cells, currently as points (It seems like a bad idea)
    vtkNew<vtkUnstructuredGrid> grid;
<<<<<<< HEAD
    grid->AllocateExact(n_elements * N_interpolation_points * N_interpolation_points, 4);
    for (size_t element_index = 0; element_index < n_elements; ++element_index) {
        const size_t offset = element_index * N_interpolation_points * N_interpolation_points;
        for (size_t i = 0; i < N_interpolation_points - 1; ++i) {
            for (size_t j = 0; j < N_interpolation_points - 1; ++j) {
                const std::array<vtkIdType, 4> index {static_cast<vtkIdType>(offset + (i + 1) * N_interpolation_points + j),
                                                      static_cast<vtkIdType>(offset + (i + 1) * N_interpolation_points + j + 1),
                                                      static_cast<vtkIdType>(offset + i * N_interpolation_points + j + 1),
                                                      static_cast<vtkIdType>(offset + i * N_interpolation_points + j)};
=======
    grid->AllocateExact(N_elements * n_interpolation_points * n_interpolation_points, 4);
    for (size_t element_index = 0; element_index < N_elements; ++element_index) {
        const size_t offset = element_index * n_interpolation_points * n_interpolation_points;
        for (size_t i = 0; i < n_interpolation_points - 1; ++i) {
            for (size_t j = 0; j < n_interpolation_points - 1; ++j) {
                const std::array<vtkIdType, 4> index {static_cast<vtkIdType>(offset + (i + 1) * n_interpolation_points + j),
                                                      static_cast<vtkIdType>(offset + (i + 1) * n_interpolation_points + j + 1),
                                                      static_cast<vtkIdType>(offset + i * n_interpolation_points + j + 1),
                                                      static_cast<vtkIdType>(offset + i * n_interpolation_points + j)};
>>>>>>> 5f380375
                grid->InsertNextCell(VTK_QUAD, 4, index.data());
            }
        }
    }

    grid->SetPoints(points);

    // Add pressure to each point
    vtkNew<vtkDoubleArray> pressure;
    pressure->SetNumberOfComponents(1);
<<<<<<< HEAD
    pressure->Allocate(n_elements * N_interpolation_points * N_interpolation_points);
    pressure->SetName("Pressure");

    for (size_t element_index = 0; element_index < n_elements; ++element_index) {
        const size_t offset = element_index * N_interpolation_points * N_interpolation_points;
        for (size_t i = 0; i < N_interpolation_points; ++i) {
            for (size_t j = 0; j < N_interpolation_points; ++j) {
                pressure->InsertNextValue(p[offset + i * N_interpolation_points + j]);
=======
    pressure->Allocate(N_elements * n_interpolation_points * n_interpolation_points);
    pressure->SetName("Pressure");

    for (size_t element_index = 0; element_index < N_elements; ++element_index) {
        const size_t offset = element_index * n_interpolation_points * n_interpolation_points;
        for (size_t i = 0; i < n_interpolation_points; ++i) {
            for (size_t j = 0; j < n_interpolation_points; ++j) {
                pressure->InsertNextValue(p[offset + i * n_interpolation_points + j]);
>>>>>>> 5f380375
            }
        }
    }

    grid->GetPointData()->AddArray(pressure);

    // Add velocity to each point
    vtkNew<vtkDoubleArray> velocity;
    velocity->SetNumberOfComponents(2);
<<<<<<< HEAD
    velocity->Allocate(n_elements * N_interpolation_points * N_interpolation_points * 2);
    velocity->SetName("Velocity");

    for (size_t element_index = 0; element_index < n_elements; ++element_index) {
        const size_t offset = element_index * N_interpolation_points * N_interpolation_points;
        for (size_t i = 0; i < N_interpolation_points; ++i) {
            for (size_t j = 0; j < N_interpolation_points; ++j) {
                velocity->InsertNextValue(u[offset + i * N_interpolation_points + j]);
                velocity->InsertNextValue(v[offset + i * N_interpolation_points + j]);
=======
    velocity->Allocate(N_elements * n_interpolation_points * n_interpolation_points * 2);
    velocity->SetName("Velocity");

    for (size_t element_index = 0; element_index < N_elements; ++element_index) {
        const size_t offset = element_index * n_interpolation_points * n_interpolation_points;
        for (size_t i = 0; i < n_interpolation_points; ++i) {
            for (size_t j = 0; j < n_interpolation_points; ++j) {
                velocity->InsertNextValue(u[offset + i * n_interpolation_points + j]);
                velocity->InsertNextValue(v[offset + i * n_interpolation_points + j]);
>>>>>>> 5f380375
            }
        }
    }

    grid->GetPointData()->AddArray(velocity);

    // Filename
    std::stringstream ss;
    ss << "_t" << std::setprecision(9) << std::fixed << time << "s";
    std::string time_string = ss.str();
    std::replace(time_string.begin(), time_string.end(), '.', '_');
    std::stringstream ss2;
    ss2 << filename_ << time_string << extension_;
    const fs::path output_filename = directory_ / ss2.str();

    // Writing to the file
    vtkNew<vtkXMLPUnstructuredGridWriter> writer;
    writer->SetController(mpi_controller_);
    writer->SetInputData(grid);
    writer->SetFileName(output_filename.string().c_str());
    writer->SetNumberOfPieces(mpi_controller_->GetNumberOfProcesses());
    writer->SetStartPiece(mpi_controller_->GetLocalProcessId());
    writer->SetEndPiece(mpi_controller_->GetLocalProcessId());
    //writer->SetCompressorTypeToNone();
    writer->Update();

    if (mpi_controller_->GetLocalProcessId() == 0) {
        add_time_series_to_file(ss2.str(), time);
    }
}

<<<<<<< HEAD
auto SEM::Helpers::DataWriter_t::write_complete_data(size_t N_interpolation_points, 
                                                     size_t n_elements, 
=======
auto SEM::Helpers::DataWriter_t::write_complete_data(size_t n_interpolation_points, 
                                                     size_t N_elements, 
>>>>>>> 5f380375
                                                     deviceFloat time,
                                                     int rank,
                                                     const std::vector<deviceFloat>& x, 
                                                     const std::vector<deviceFloat>& y, 
                                                     const std::vector<deviceFloat>& p, 
                                                     const std::vector<deviceFloat>& u, 
                                                     const std::vector<deviceFloat>& v, 
                                                     const std::vector<int>& N,
                                                     const std::vector<deviceFloat>& dp_dt, 
                                                     const std::vector<deviceFloat>& du_dt, 
                                                     const std::vector<deviceFloat>& dv_dt, 
                                                     const std::vector<deviceFloat>& p_error, 
                                                     const std::vector<deviceFloat>& u_error, 
                                                     const std::vector<deviceFloat>& v_error, 
                                                     const std::vector<deviceFloat>& p_sigma, 
                                                     const std::vector<deviceFloat>& u_sigma, 
                                                     const std::vector<deviceFloat>& v_sigma, 
                                                     const std::vector<int>& refine, 
                                                     const std::vector<int>& coarsen,
                                                     const std::vector<int>& split_level,
                                                     const std::vector<deviceFloat>& p_analytical_error,
                                                     const std::vector<deviceFloat>& u_analytical_error,
                                                     const std::vector<deviceFloat>& v_analytical_error,
                                                     const std::vector<int>& status,
                                                     const std::vector<int>& rotation) const -> void {

    // Creating points
    vtkNew<vtkPoints> points; // Should bt vtkPoints2D, but unstructured meshes can't take 2D points.
<<<<<<< HEAD
    points->Allocate(n_elements * N_interpolation_points * N_interpolation_points);
    for (size_t element_index = 0; element_index < n_elements; ++element_index) {
        const size_t offset = element_index * N_interpolation_points * N_interpolation_points;
        for (size_t i = 0; i < N_interpolation_points; ++i) {
            for (size_t j = 0; j < N_interpolation_points; ++j) {
                points->InsertPoint(offset + i * N_interpolation_points + j, x[offset + i * N_interpolation_points + j], y[offset + i * N_interpolation_points + j], 0);
=======
    points->Allocate(N_elements * n_interpolation_points * n_interpolation_points);
    for (size_t element_index = 0; element_index < N_elements; ++element_index) {
        const size_t offset = element_index * n_interpolation_points * n_interpolation_points;
        for (size_t i = 0; i < n_interpolation_points; ++i) {
            for (size_t j = 0; j < n_interpolation_points; ++j) {
                points->InsertPoint(offset + i * n_interpolation_points + j, x[offset + i * n_interpolation_points + j], y[offset + i * n_interpolation_points + j], 0);
>>>>>>> 5f380375
            }
        }
    }

    vtkNew<vtkPoints> points_elements; // Should bt vtkPoints2D, but unstructured meshes can't take 2D points.
    points_elements->Allocate(n_elements * 4);
    for (size_t element_index = 0; element_index < n_elements; ++element_index) {
        const size_t offset = element_index * N_interpolation_points * N_interpolation_points;
        points_elements->InsertPoint(4 * element_index,     x[offset], y[offset], 0);
        points_elements->InsertPoint(4 * element_index + 1, x[offset + (N_interpolation_points - 1) * N_interpolation_points], y[offset + (N_interpolation_points - 1) * N_interpolation_points], 0);
        points_elements->InsertPoint(4 * element_index + 2, x[offset + (N_interpolation_points - 1) * N_interpolation_points + (N_interpolation_points - 1)], y[offset + (N_interpolation_points - 1) * N_interpolation_points + (N_interpolation_points - 1)], 0);
        points_elements->InsertPoint(4 * element_index + 3, x[offset + (N_interpolation_points - 1)], y[offset + (N_interpolation_points - 1)], 0);
    }

    // Creating cells, currently as points (It seems like a bad idea)
    vtkNew<vtkUnstructuredGrid> grid;
<<<<<<< HEAD
    grid->AllocateExact(n_elements * N_interpolation_points * N_interpolation_points, 4);
    for (size_t element_index = 0; element_index < n_elements; ++element_index) {
        const size_t offset = element_index * N_interpolation_points * N_interpolation_points;
        for (size_t i = 0; i < N_interpolation_points - 1; ++i) {
            for (size_t j = 0; j < N_interpolation_points - 1; ++j) {
                const std::array<vtkIdType, 4> index {static_cast<vtkIdType>(offset + (i + 1) * N_interpolation_points + j),
                                                      static_cast<vtkIdType>(offset + (i + 1) * N_interpolation_points + j + 1),
                                                      static_cast<vtkIdType>(offset + i * N_interpolation_points + j + 1),
                                                      static_cast<vtkIdType>(offset + i * N_interpolation_points + j)};
=======
    grid->AllocateExact(N_elements * n_interpolation_points * n_interpolation_points, 4);
    for (size_t element_index = 0; element_index < N_elements; ++element_index) {
        const size_t offset = element_index * n_interpolation_points * n_interpolation_points;
        for (size_t i = 0; i < n_interpolation_points - 1; ++i) {
            for (size_t j = 0; j < n_interpolation_points - 1; ++j) {
                const std::array<vtkIdType, 4> index {static_cast<vtkIdType>(offset + (i + 1) * n_interpolation_points + j),
                                                      static_cast<vtkIdType>(offset + (i + 1) * n_interpolation_points + j + 1),
                                                      static_cast<vtkIdType>(offset + i * n_interpolation_points + j + 1),
                                                      static_cast<vtkIdType>(offset + i * n_interpolation_points + j)};
>>>>>>> 5f380375
                grid->InsertNextCell(VTK_QUAD, 4, index.data());
            }
        }
    }

    grid->SetPoints(points);

    vtkNew<vtkUnstructuredGrid> grid_elements;
    grid_elements->AllocateExact(n_elements, 4);
    for (size_t element_index = 0; element_index < n_elements; ++element_index) {
        const std::array<vtkIdType, 4> index {static_cast<vtkIdType>(4 * element_index),
                                              static_cast<vtkIdType>(4 * element_index + 1),
                                              static_cast<vtkIdType>(4 * element_index + 2),
                                              static_cast<vtkIdType>(4 * element_index + 3)};
        grid_elements->InsertNextCell(VTK_QUAD, 4, index.data());
    }

    grid_elements->SetPoints(points_elements);

    // Add pressure to each point
    vtkNew<vtkDoubleArray> pressure;
    pressure->SetNumberOfComponents(1);
<<<<<<< HEAD
    pressure->Allocate(n_elements * N_interpolation_points * N_interpolation_points);
    pressure->SetName("Pressure");

    for (size_t element_index = 0; element_index < n_elements; ++element_index) {
        const size_t offset = element_index * N_interpolation_points * N_interpolation_points;
        for (size_t i = 0; i < N_interpolation_points; ++i) {
            for (size_t j = 0; j < N_interpolation_points; ++j) {
                pressure->InsertNextValue(p[offset + i * N_interpolation_points + j]);
=======
    pressure->Allocate(N_elements * n_interpolation_points * n_interpolation_points);
    pressure->SetName("Pressure");

    for (size_t element_index = 0; element_index < N_elements; ++element_index) {
        const size_t offset = element_index * n_interpolation_points * n_interpolation_points;
        for (size_t i = 0; i < n_interpolation_points; ++i) {
            for (size_t j = 0; j < n_interpolation_points; ++j) {
                pressure->InsertNextValue(p[offset + i * n_interpolation_points + j]);
>>>>>>> 5f380375
            }
        }
    }

    grid->GetPointData()->AddArray(pressure);

    // Add velocity to each point
    vtkNew<vtkDoubleArray> velocity;
    velocity->SetNumberOfComponents(2);
<<<<<<< HEAD
    velocity->Allocate(n_elements * N_interpolation_points * N_interpolation_points * 2);
    velocity->SetName("Velocity");

    for (size_t element_index = 0; element_index < n_elements; ++element_index) {
        const size_t offset = element_index * N_interpolation_points * N_interpolation_points;
        for (size_t i = 0; i < N_interpolation_points; ++i) {
            for (size_t j = 0; j < N_interpolation_points; ++j) {
                velocity->InsertNextValue(u[offset + i * N_interpolation_points + j]);
                velocity->InsertNextValue(v[offset + i * N_interpolation_points + j]);
=======
    velocity->Allocate(N_elements * n_interpolation_points * n_interpolation_points * 2);
    velocity->SetName("Velocity");

    for (size_t element_index = 0; element_index < N_elements; ++element_index) {
        const size_t offset = element_index * n_interpolation_points * n_interpolation_points;
        for (size_t i = 0; i < n_interpolation_points; ++i) {
            for (size_t j = 0; j < n_interpolation_points; ++j) {
                velocity->InsertNextValue(u[offset + i * n_interpolation_points + j]);
                velocity->InsertNextValue(v[offset + i * n_interpolation_points + j]);
>>>>>>> 5f380375
            }
        }
    }

    grid->GetPointData()->AddArray(velocity);

    // Add N to each point
    vtkNew<vtkIntArray> N_output;
    N_output->SetNumberOfComponents(1);
<<<<<<< HEAD
    N_output->Allocate(n_elements);
    N_output->SetName("N");

    for (size_t element_index = 0; element_index < n_elements; ++element_index) {
        N_output->InsertNextValue(N[element_index]);
=======
    N_output->Allocate(N_elements * n_interpolation_points * n_interpolation_points);
    N_output->SetName("N");

    for (size_t element_index = 0; element_index < N_elements; ++element_index) {
        for (size_t i = 0; i < n_interpolation_points; ++i) {
            for (size_t j = 0; j < n_interpolation_points; ++j) {
                N_output->InsertNextValue(N[element_index]);
            }
        }
>>>>>>> 5f380375
    }

    grid_elements->GetCellData()->AddArray(N_output);

    // Add index to each point
    vtkNew<vtkUnsignedLongLongArray> index;
    index->SetNumberOfComponents(1);
<<<<<<< HEAD
    index->Allocate(n_elements);
    index->SetName("Index");

    for (size_t element_index = 0; element_index < n_elements; ++element_index) {
        index->InsertNextValue(element_index);
=======
    index->Allocate(N_elements * n_interpolation_points * n_interpolation_points);
    index->SetName("Index");

    for (size_t element_index = 0; element_index < N_elements; ++element_index) {
        for (size_t i = 0; i < n_interpolation_points; ++i) {
            for (size_t j = 0; j < n_interpolation_points; ++j) {
                index->InsertNextValue(element_index);
            }
        }
>>>>>>> 5f380375
    }

    grid_elements->GetCellData()->AddArray(index);

    // Add status to each point
    vtkNew<vtkIntArray> status_output;
    status_output->SetNumberOfComponents(1);
<<<<<<< HEAD
    status_output->Allocate(n_elements);
    status_output->SetName("Status");

    for (size_t element_index = 0; element_index < n_elements; ++element_index) {
        status_output->InsertNextValue(status[element_index]);
=======
    status_output->Allocate(N_elements * n_interpolation_points * n_interpolation_points);
    status_output->SetName("Status");

    for (size_t element_index = 0; element_index < N_elements; ++element_index) {
        for (size_t i = 0; i < n_interpolation_points; ++i) {
            for (size_t j = 0; j < n_interpolation_points; ++j) {
                status_output->InsertNextValue(status[element_index]);
            }
        }
>>>>>>> 5f380375
    }

    grid_elements->GetCellData()->AddArray(status_output);

    // Add rotation to each point
    vtkNew<vtkIntArray> rotation_output;
    rotation_output->SetNumberOfComponents(1);
    rotation_output->Allocate(N_elements * n_interpolation_points * n_interpolation_points);
    rotation_output->SetName("Rotation");

    for (size_t element_index = 0; element_index < N_elements; ++element_index) {
        for (size_t i = 0; i < n_interpolation_points; ++i) {
            for (size_t j = 0; j < n_interpolation_points; ++j) {
                rotation_output->InsertNextValue(rotation[element_index]);
            }
        }
    }

    grid->GetPointData()->AddArray(rotation_output);

    // Add rank to each point
    vtkNew<vtkIntArray> rank_output;
    rank_output->SetNumberOfComponents(1);
    rank_output->Allocate(N_elements * n_interpolation_points * n_interpolation_points);
    rank_output->SetName("Rank");

    for (size_t element_index = 0; element_index < N_elements; ++element_index) {
        for (size_t i = 0; i < n_interpolation_points; ++i) {
            for (size_t j = 0; j < n_interpolation_points; ++j) {
                rank_output->InsertNextValue(rank);
            }
        }
    }

    grid->GetPointData()->AddArray(rank_output);

    // Add pressure derivative to each point
    vtkNew<vtkDoubleArray> pressure_derivative;
    pressure_derivative->SetNumberOfComponents(1);
<<<<<<< HEAD
    pressure_derivative->Allocate(n_elements * N_interpolation_points * N_interpolation_points);
    pressure_derivative->SetName("PressureDerivative");

    for (size_t element_index = 0; element_index < n_elements; ++element_index) {
        const size_t offset = element_index * N_interpolation_points * N_interpolation_points;
        for (size_t i = 0; i < N_interpolation_points; ++i) {
            for (size_t j = 0; j < N_interpolation_points; ++j) {
                pressure_derivative->InsertNextValue(dp_dt[offset + i * N_interpolation_points + j]);
=======
    pressure_derivative->Allocate(N_elements * n_interpolation_points * n_interpolation_points);
    pressure_derivative->SetName("PressureDerivative");

    for (size_t element_index = 0; element_index < N_elements; ++element_index) {
        const size_t offset = element_index * n_interpolation_points * n_interpolation_points;
        for (size_t i = 0; i < n_interpolation_points; ++i) {
            for (size_t j = 0; j < n_interpolation_points; ++j) {
                pressure_derivative->InsertNextValue(dp_dt[offset + i * n_interpolation_points + j]);
>>>>>>> 5f380375
            }
        }
    }

    grid->GetPointData()->AddArray(pressure_derivative);

    // Add velocity derivative to each point
    vtkNew<vtkDoubleArray> velocity_derivative;
    velocity_derivative->SetNumberOfComponents(2);
<<<<<<< HEAD
    velocity_derivative->Allocate(n_elements * N_interpolation_points * N_interpolation_points * 2);
    velocity_derivative->SetName("VelocityDerivative");

    for (size_t element_index = 0; element_index < n_elements; ++element_index) {
        const size_t offset = element_index * N_interpolation_points * N_interpolation_points;
        for (size_t i = 0; i < N_interpolation_points; ++i) {
            for (size_t j = 0; j < N_interpolation_points; ++j) {
                velocity_derivative->InsertNextValue(du_dt[offset + i * N_interpolation_points + j]);
                velocity_derivative->InsertNextValue(dv_dt[offset + i * N_interpolation_points + j]);
=======
    velocity_derivative->Allocate(N_elements * n_interpolation_points * n_interpolation_points * 2);
    velocity_derivative->SetName("VelocityDerivative");

    for (size_t element_index = 0; element_index < N_elements; ++element_index) {
        const size_t offset = element_index * n_interpolation_points * n_interpolation_points;
        for (size_t i = 0; i < n_interpolation_points; ++i) {
            for (size_t j = 0; j < n_interpolation_points; ++j) {
                velocity_derivative->InsertNextValue(du_dt[offset + i * n_interpolation_points + j]);
                velocity_derivative->InsertNextValue(dv_dt[offset + i * n_interpolation_points + j]);
>>>>>>> 5f380375
            }
        }
    }

    grid->GetPointData()->AddArray(velocity_derivative);

    // Add p_error to each point
    vtkNew<vtkDoubleArray> p_error_output;
    p_error_output->SetNumberOfComponents(1);
<<<<<<< HEAD
    p_error_output->Allocate(n_elements);
    p_error_output->SetName("PressureError");

    for (size_t element_index = 0; element_index < n_elements; ++element_index) {
        p_error_output->InsertNextValue(p_error[element_index]);
=======
    p_error_output->Allocate(N_elements * n_interpolation_points * n_interpolation_points);
    p_error_output->SetName("PressureError");

    for (size_t element_index = 0; element_index < N_elements; ++element_index) {
        for (size_t i = 0; i < n_interpolation_points; ++i) {
            for (size_t j = 0; j < n_interpolation_points; ++j) {
                p_error_output->InsertNextValue(p_error[element_index]);
            }
        }
>>>>>>> 5f380375
    }

    grid_elements->GetCellData()->AddArray(p_error_output);

    // Add velocity error to each point
    vtkNew<vtkDoubleArray> velocity_error;
    velocity_error->SetNumberOfComponents(2);
<<<<<<< HEAD
    velocity_error->Allocate(n_elements);
    velocity_error->SetName("VelocityError");

    for (size_t element_index = 0; element_index < n_elements; ++element_index) {
        velocity_error->InsertNextValue(u_error[element_index]);
        velocity_error->InsertNextValue(v_error[element_index]);
=======
    velocity_error->Allocate(N_elements * n_interpolation_points * n_interpolation_points * 2);
    velocity_error->SetName("VelocityError");

    for (size_t element_index = 0; element_index < N_elements; ++element_index) {
        for (size_t i = 0; i < n_interpolation_points; ++i) {
            for (size_t j = 0; j < n_interpolation_points; ++j) {
                velocity_error->InsertNextValue(u_error[element_index]);
                velocity_error->InsertNextValue(v_error[element_index]);
            }
        }
>>>>>>> 5f380375
    }

    grid_elements->GetCellData()->AddArray(velocity_error);

    // Add p_sigma to each point
    vtkNew<vtkDoubleArray> p_sigma_output;
    p_sigma_output->SetNumberOfComponents(1);
<<<<<<< HEAD
    p_sigma_output->Allocate(n_elements);
    p_sigma_output->SetName("PressureSigma");

    for (size_t element_index = 0; element_index < n_elements; ++element_index) {
        p_sigma_output->InsertNextValue(p_sigma[element_index]);
=======
    p_sigma_output->Allocate(N_elements * n_interpolation_points * n_interpolation_points);
    p_sigma_output->SetName("PressureSigma");

    for (size_t element_index = 0; element_index < N_elements; ++element_index) {
        for (size_t i = 0; i < n_interpolation_points; ++i) {
            for (size_t j = 0; j < n_interpolation_points; ++j) {
                p_sigma_output->InsertNextValue(p_sigma[element_index]);
            }
        }
>>>>>>> 5f380375
    }

    grid_elements->GetCellData()->AddArray(p_sigma_output);

    // Add velocity sigma to each point
    vtkNew<vtkDoubleArray> velocity_sigma;
    velocity_sigma->SetNumberOfComponents(2);
<<<<<<< HEAD
    velocity_sigma->Allocate(n_elements);
    velocity_sigma->SetName("VelocitySigma");

    for (size_t element_index = 0; element_index < n_elements; ++element_index) {
        velocity_sigma->InsertNextValue(u_sigma[element_index]);
        velocity_sigma->InsertNextValue(v_sigma[element_index]);
=======
    velocity_sigma->Allocate(N_elements * n_interpolation_points * n_interpolation_points * 2);
    velocity_sigma->SetName("VelocitySigma");

    for (size_t element_index = 0; element_index < N_elements; ++element_index) {
        for (size_t i = 0; i < n_interpolation_points; ++i) {
            for (size_t j = 0; j < n_interpolation_points; ++j) {
                velocity_sigma->InsertNextValue(u_sigma[element_index]);
                velocity_sigma->InsertNextValue(v_sigma[element_index]);
            }
        }
>>>>>>> 5f380375
    }

    grid_elements->GetCellData()->AddArray(velocity_sigma);

    // Add analytical solution pressure error to each point
    vtkNew<vtkDoubleArray> p_analytical_error_output;
    p_analytical_error_output->SetNumberOfComponents(1);
<<<<<<< HEAD
    p_analytical_error_output->Allocate(n_elements * N_interpolation_points * N_interpolation_points);
    p_analytical_error_output->SetName("PressureAnalyticalError");

    for (size_t element_index = 0; element_index < n_elements; ++element_index) {
        const size_t offset = element_index * N_interpolation_points * N_interpolation_points;
        for (size_t i = 0; i < N_interpolation_points; ++i) {
            for (size_t j = 0; j < N_interpolation_points; ++j) {
                p_analytical_error_output->InsertNextValue(p_analytical_error[offset + i * N_interpolation_points + j]);
=======
    p_analytical_error_output->Allocate(N_elements * n_interpolation_points * n_interpolation_points);
    p_analytical_error_output->SetName("PressureAnalyticalError");

    for (size_t element_index = 0; element_index < N_elements; ++element_index) {
        const size_t offset = element_index * n_interpolation_points * n_interpolation_points;
        for (size_t i = 0; i < n_interpolation_points; ++i) {
            for (size_t j = 0; j < n_interpolation_points; ++j) {
                p_analytical_error_output->InsertNextValue(p_analytical_error[offset + i * n_interpolation_points + j]);
>>>>>>> 5f380375
            }
        }
    }

    grid->GetPointData()->AddArray(p_analytical_error_output);

    // Add analytical solution velocity error to each point
    vtkNew<vtkDoubleArray> velocity_analytical_error;
    velocity_analytical_error->SetNumberOfComponents(2);
<<<<<<< HEAD
    velocity_analytical_error->Allocate(n_elements * N_interpolation_points * N_interpolation_points * 2);
    velocity_analytical_error->SetName("VelocityAnalyticalError");

    for (size_t element_index = 0; element_index < n_elements; ++element_index) {
        const size_t offset = element_index * N_interpolation_points * N_interpolation_points;
        for (size_t i = 0; i < N_interpolation_points; ++i) {
            for (size_t j = 0; j < N_interpolation_points; ++j) {
                velocity_analytical_error->InsertNextValue(u_analytical_error[offset + i * N_interpolation_points + j]);
                velocity_analytical_error->InsertNextValue(v_analytical_error[offset + i * N_interpolation_points + j]);
=======
    velocity_analytical_error->Allocate(N_elements * n_interpolation_points * n_interpolation_points * 2);
    velocity_analytical_error->SetName("VelocityAnalyticalError");

    for (size_t element_index = 0; element_index < N_elements; ++element_index) {
        const size_t offset = element_index * n_interpolation_points * n_interpolation_points;
        for (size_t i = 0; i < n_interpolation_points; ++i) {
            for (size_t j = 0; j < n_interpolation_points; ++j) {
                velocity_analytical_error->InsertNextValue(u_analytical_error[offset + i * n_interpolation_points + j]);
                velocity_analytical_error->InsertNextValue(v_analytical_error[offset + i * n_interpolation_points + j]);
>>>>>>> 5f380375
            }
        }
    }

    grid->GetPointData()->AddArray(velocity_analytical_error);

    // Add refine to each point
    vtkNew<vtkIntArray> refine_output;
    refine_output->SetNumberOfComponents(1);
<<<<<<< HEAD
    refine_output->Allocate(n_elements);
    refine_output->SetName("Refine");

    for (size_t element_index = 0; element_index < n_elements; ++element_index) {
        refine_output->InsertNextValue(refine[element_index]);
=======
    refine_output->Allocate(N_elements * n_interpolation_points * n_interpolation_points);
    refine_output->SetName("Refine");

    for (size_t element_index = 0; element_index < N_elements; ++element_index) {
        for (size_t i = 0; i < n_interpolation_points; ++i) {
            for (size_t j = 0; j < n_interpolation_points; ++j) {
                refine_output->InsertNextValue(refine[element_index]);
            }
        }
>>>>>>> 5f380375
    }

    grid_elements->GetCellData()->AddArray(refine_output);

    // Add coarsen to each point
    vtkNew<vtkIntArray> coarsen_output;
    coarsen_output->SetNumberOfComponents(1);
<<<<<<< HEAD
    coarsen_output->Allocate(n_elements);
    coarsen_output->SetName("Coarsen");

    for (size_t element_index = 0; element_index < n_elements; ++element_index) {
        coarsen_output->InsertNextValue(coarsen[element_index]);
=======
    coarsen_output->Allocate(N_elements * n_interpolation_points * n_interpolation_points);
    coarsen_output->SetName("Coarsen");

    for (size_t element_index = 0; element_index < N_elements; ++element_index) {
        for (size_t i = 0; i < n_interpolation_points; ++i) {
            for (size_t j = 0; j < n_interpolation_points; ++j) {
                coarsen_output->InsertNextValue(coarsen[element_index]);
            }
        }
>>>>>>> 5f380375
    }

   grid_elements->GetCellData()->AddArray(coarsen_output);

    // Add split level to each point
    vtkNew<vtkIntArray> split_level_output;
    split_level_output->SetNumberOfComponents(1);
<<<<<<< HEAD
    split_level_output->Allocate(n_elements);
    split_level_output->SetName("SplitLevel");

    for (size_t element_index = 0; element_index < n_elements; ++element_index) {
        split_level_output->InsertNextValue(split_level[element_index]);
=======
    split_level_output->Allocate(N_elements * n_interpolation_points * n_interpolation_points);
    split_level_output->SetName("SplitLevel");

    for (size_t element_index = 0; element_index < N_elements; ++element_index) {
        for (size_t i = 0; i < n_interpolation_points; ++i) {
            for (size_t j = 0; j < n_interpolation_points; ++j) {
                split_level_output->InsertNextValue(split_level[element_index]);
            }
        }
>>>>>>> 5f380375
    }

    grid_elements->GetCellData()->AddArray(split_level_output);

    // Filename
    std::stringstream ss;
    ss << "_t" << std::setprecision(9) << std::fixed << time << "s";
    std::string time_string = ss.str();
    std::replace(time_string.begin(), time_string.end(), '.', '_');
    std::stringstream ss2;
    ss2 << filename_ << time_string << extension_;
    const fs::path output_filename = directory_ / ss2.str();

    std::stringstream ss3;
    ss3 << filename_ << "_element" << time_string << extension_;
    const fs::path output_filename_element = directory_ / ss3.str();

    // Writing to the file
    vtkNew<vtkXMLPUnstructuredGridWriter> writer;
    writer->SetController(mpi_controller_);
    writer->SetInputData(grid);
    writer->SetFileName(output_filename.string().c_str());
    writer->SetNumberOfPieces(mpi_controller_->GetNumberOfProcesses());
    writer->SetStartPiece(mpi_controller_->GetLocalProcessId());
    writer->SetEndPiece(mpi_controller_->GetLocalProcessId());
    //writer->SetCompressorTypeToNone();
    writer->Update();

    vtkNew<vtkXMLPUnstructuredGridWriter> writer_element;
    writer_element->SetController(mpi_controller_);
    writer_element->SetInputData(grid_elements);
    writer_element->SetFileName(output_filename_element.string().c_str());
    writer_element->SetNumberOfPieces(mpi_controller_->GetNumberOfProcesses());
    writer_element->SetStartPiece(mpi_controller_->GetLocalProcessId());
    writer_element->SetEndPiece(mpi_controller_->GetLocalProcessId());
    //writer_element->SetCompressorTypeToNone();
    writer_element->Update();

    if (mpi_controller_->GetLocalProcessId() == 0) {
        add_time_series_to_file(ss2.str(), ss3.str(), time);
    }
}

auto SEM::Helpers::DataWriter_t::create_time_series_file() const -> void {
    json j;
    j["file-series-version"] = "1.0";
    j["files"] = json::array();

    std::ofstream o(series_filename_);
    o << std::setw(2) << j << std::endl;

    std::ofstream o_element(series_element_filename_);
    o_element << std::setw(2) << j << std::endl;
}

auto SEM::Helpers::DataWriter_t::add_time_series_to_file(std::string filename, deviceFloat time) const -> void {
    std::fstream series_file(series_filename_, ios::in | ios::out);
    json j;
    series_file >> j;
    j["files"].push_back({{"name", filename}, {"time", time}});

    series_file.clear();
    series_file.seekp(std::ios_base::beg);
    series_file << std::setw(2) << j << std::endl;
}

auto SEM::Helpers::DataWriter_t::add_time_series_to_file(std::string filename, std::string filename_element, deviceFloat time) const -> void {
    std::fstream series_file(series_filename_, ios::in | ios::out);
    json j;
    series_file >> j;
    j["files"].push_back({{"name", filename}, {"time", time}});

    series_file.clear();
    series_file.seekp(std::ios_base::beg);
    series_file << std::setw(2) << j << std::endl;

    std::fstream series_element_file(series_element_filename_, ios::in | ios::out);
    json j2;
    series_element_file >> j2;
    j2["files"].push_back({{"name", filename_element}, {"time", time}});

    series_element_file.clear();
    series_element_file.seekp(std::ios_base::beg);
    series_element_file << std::setw(2) << j2 << std::endl;
}<|MERGE_RESOLUTION|>--- conflicted
+++ resolved
@@ -33,13 +33,8 @@
     }
 }
 
-<<<<<<< HEAD
-auto SEM::Helpers::DataWriter_t::write_data(size_t N_interpolation_points, 
+auto SEM::Helpers::DataWriter_t::write_data(size_t n_interpolation_points, 
                                             size_t n_elements, 
-=======
-auto SEM::Helpers::DataWriter_t::write_data(size_t n_interpolation_points, 
-                                            size_t N_elements, 
->>>>>>> 5f380375
                                             deviceFloat time,
                                             const std::vector<deviceFloat>& x, 
                                             const std::vector<deviceFloat>& y, 
@@ -49,40 +44,20 @@
 
     // Creating points
     vtkNew<vtkPoints> points; // Should bt vtkPoints2D, but unstructured meshes can't take 2D points.
-<<<<<<< HEAD
-    points->Allocate(n_elements * N_interpolation_points * N_interpolation_points);
-    for (size_t element_index = 0; element_index < n_elements; ++element_index) {
-        const size_t offset = element_index * N_interpolation_points * N_interpolation_points;
-        for (size_t i = 0; i < N_interpolation_points; ++i) {
-            for (size_t j = 0; j < N_interpolation_points; ++j) {
-                points->InsertPoint(offset + i * N_interpolation_points + j, x[offset + i * N_interpolation_points + j], y[offset + i * N_interpolation_points + j], 0);
-=======
-    points->Allocate(N_elements * n_interpolation_points * n_interpolation_points);
-    for (size_t element_index = 0; element_index < N_elements; ++element_index) {
+    points->Allocate(n_elements * n_interpolation_points * n_interpolation_points);
+    for (size_t element_index = 0; element_index < n_elements; ++element_index) {
         const size_t offset = element_index * n_interpolation_points * n_interpolation_points;
         for (size_t i = 0; i < n_interpolation_points; ++i) {
             for (size_t j = 0; j < n_interpolation_points; ++j) {
                 points->InsertPoint(offset + i * n_interpolation_points + j, x[offset + i * n_interpolation_points + j], y[offset + i * n_interpolation_points + j], 0);
->>>>>>> 5f380375
             }
         }
     }
 
     // Creating cells, currently as points (It seems like a bad idea)
     vtkNew<vtkUnstructuredGrid> grid;
-<<<<<<< HEAD
-    grid->AllocateExact(n_elements * N_interpolation_points * N_interpolation_points, 4);
-    for (size_t element_index = 0; element_index < n_elements; ++element_index) {
-        const size_t offset = element_index * N_interpolation_points * N_interpolation_points;
-        for (size_t i = 0; i < N_interpolation_points - 1; ++i) {
-            for (size_t j = 0; j < N_interpolation_points - 1; ++j) {
-                const std::array<vtkIdType, 4> index {static_cast<vtkIdType>(offset + (i + 1) * N_interpolation_points + j),
-                                                      static_cast<vtkIdType>(offset + (i + 1) * N_interpolation_points + j + 1),
-                                                      static_cast<vtkIdType>(offset + i * N_interpolation_points + j + 1),
-                                                      static_cast<vtkIdType>(offset + i * N_interpolation_points + j)};
-=======
-    grid->AllocateExact(N_elements * n_interpolation_points * n_interpolation_points, 4);
-    for (size_t element_index = 0; element_index < N_elements; ++element_index) {
+    grid->AllocateExact(n_elements * n_interpolation_points * n_interpolation_points, 4);
+    for (size_t element_index = 0; element_index < n_elements; ++element_index) {
         const size_t offset = element_index * n_interpolation_points * n_interpolation_points;
         for (size_t i = 0; i < n_interpolation_points - 1; ++i) {
             for (size_t j = 0; j < n_interpolation_points - 1; ++j) {
@@ -90,7 +65,6 @@
                                                       static_cast<vtkIdType>(offset + (i + 1) * n_interpolation_points + j + 1),
                                                       static_cast<vtkIdType>(offset + i * n_interpolation_points + j + 1),
                                                       static_cast<vtkIdType>(offset + i * n_interpolation_points + j)};
->>>>>>> 5f380375
                 grid->InsertNextCell(VTK_QUAD, 4, index.data());
             }
         }
@@ -101,25 +75,14 @@
     // Add pressure to each point
     vtkNew<vtkDoubleArray> pressure;
     pressure->SetNumberOfComponents(1);
-<<<<<<< HEAD
-    pressure->Allocate(n_elements * N_interpolation_points * N_interpolation_points);
+    pressure->Allocate(n_elements * n_interpolation_points * n_interpolation_points);
     pressure->SetName("Pressure");
 
     for (size_t element_index = 0; element_index < n_elements; ++element_index) {
-        const size_t offset = element_index * N_interpolation_points * N_interpolation_points;
-        for (size_t i = 0; i < N_interpolation_points; ++i) {
-            for (size_t j = 0; j < N_interpolation_points; ++j) {
-                pressure->InsertNextValue(p[offset + i * N_interpolation_points + j]);
-=======
-    pressure->Allocate(N_elements * n_interpolation_points * n_interpolation_points);
-    pressure->SetName("Pressure");
-
-    for (size_t element_index = 0; element_index < N_elements; ++element_index) {
         const size_t offset = element_index * n_interpolation_points * n_interpolation_points;
         for (size_t i = 0; i < n_interpolation_points; ++i) {
             for (size_t j = 0; j < n_interpolation_points; ++j) {
                 pressure->InsertNextValue(p[offset + i * n_interpolation_points + j]);
->>>>>>> 5f380375
             }
         }
     }
@@ -129,27 +92,15 @@
     // Add velocity to each point
     vtkNew<vtkDoubleArray> velocity;
     velocity->SetNumberOfComponents(2);
-<<<<<<< HEAD
-    velocity->Allocate(n_elements * N_interpolation_points * N_interpolation_points * 2);
+    velocity->Allocate(n_elements * n_interpolation_points * n_interpolation_points * 2);
     velocity->SetName("Velocity");
 
     for (size_t element_index = 0; element_index < n_elements; ++element_index) {
-        const size_t offset = element_index * N_interpolation_points * N_interpolation_points;
-        for (size_t i = 0; i < N_interpolation_points; ++i) {
-            for (size_t j = 0; j < N_interpolation_points; ++j) {
-                velocity->InsertNextValue(u[offset + i * N_interpolation_points + j]);
-                velocity->InsertNextValue(v[offset + i * N_interpolation_points + j]);
-=======
-    velocity->Allocate(N_elements * n_interpolation_points * n_interpolation_points * 2);
-    velocity->SetName("Velocity");
-
-    for (size_t element_index = 0; element_index < N_elements; ++element_index) {
         const size_t offset = element_index * n_interpolation_points * n_interpolation_points;
         for (size_t i = 0; i < n_interpolation_points; ++i) {
             for (size_t j = 0; j < n_interpolation_points; ++j) {
                 velocity->InsertNextValue(u[offset + i * n_interpolation_points + j]);
                 velocity->InsertNextValue(v[offset + i * n_interpolation_points + j]);
->>>>>>> 5f380375
             }
         }
     }
@@ -181,13 +132,8 @@
     }
 }
 
-<<<<<<< HEAD
-auto SEM::Helpers::DataWriter_t::write_complete_data(size_t N_interpolation_points, 
+auto SEM::Helpers::DataWriter_t::write_complete_data(size_t n_interpolation_points, 
                                                      size_t n_elements, 
-=======
-auto SEM::Helpers::DataWriter_t::write_complete_data(size_t n_interpolation_points, 
-                                                     size_t N_elements, 
->>>>>>> 5f380375
                                                      deviceFloat time,
                                                      int rank,
                                                      const std::vector<deviceFloat>& x, 
@@ -216,21 +162,12 @@
 
     // Creating points
     vtkNew<vtkPoints> points; // Should bt vtkPoints2D, but unstructured meshes can't take 2D points.
-<<<<<<< HEAD
-    points->Allocate(n_elements * N_interpolation_points * N_interpolation_points);
-    for (size_t element_index = 0; element_index < n_elements; ++element_index) {
-        const size_t offset = element_index * N_interpolation_points * N_interpolation_points;
-        for (size_t i = 0; i < N_interpolation_points; ++i) {
-            for (size_t j = 0; j < N_interpolation_points; ++j) {
-                points->InsertPoint(offset + i * N_interpolation_points + j, x[offset + i * N_interpolation_points + j], y[offset + i * N_interpolation_points + j], 0);
-=======
-    points->Allocate(N_elements * n_interpolation_points * n_interpolation_points);
-    for (size_t element_index = 0; element_index < N_elements; ++element_index) {
+    points->Allocate(n_elements * n_interpolation_points * n_interpolation_points);
+    for (size_t element_index = 0; element_index < n_elements; ++element_index) {
         const size_t offset = element_index * n_interpolation_points * n_interpolation_points;
         for (size_t i = 0; i < n_interpolation_points; ++i) {
             for (size_t j = 0; j < n_interpolation_points; ++j) {
                 points->InsertPoint(offset + i * n_interpolation_points + j, x[offset + i * n_interpolation_points + j], y[offset + i * n_interpolation_points + j], 0);
->>>>>>> 5f380375
             }
         }
     }
@@ -238,28 +175,17 @@
     vtkNew<vtkPoints> points_elements; // Should bt vtkPoints2D, but unstructured meshes can't take 2D points.
     points_elements->Allocate(n_elements * 4);
     for (size_t element_index = 0; element_index < n_elements; ++element_index) {
-        const size_t offset = element_index * N_interpolation_points * N_interpolation_points;
+        const size_t offset = element_index * n_interpolation_points * n_interpolation_points;
         points_elements->InsertPoint(4 * element_index,     x[offset], y[offset], 0);
-        points_elements->InsertPoint(4 * element_index + 1, x[offset + (N_interpolation_points - 1) * N_interpolation_points], y[offset + (N_interpolation_points - 1) * N_interpolation_points], 0);
-        points_elements->InsertPoint(4 * element_index + 2, x[offset + (N_interpolation_points - 1) * N_interpolation_points + (N_interpolation_points - 1)], y[offset + (N_interpolation_points - 1) * N_interpolation_points + (N_interpolation_points - 1)], 0);
-        points_elements->InsertPoint(4 * element_index + 3, x[offset + (N_interpolation_points - 1)], y[offset + (N_interpolation_points - 1)], 0);
+        points_elements->InsertPoint(4 * element_index + 1, x[offset + (n_interpolation_points - 1) * n_interpolation_points], y[offset + (n_interpolation_points - 1) * n_interpolation_points], 0);
+        points_elements->InsertPoint(4 * element_index + 2, x[offset + (n_interpolation_points - 1) * n_interpolation_points + (n_interpolation_points - 1)], y[offset + (n_interpolation_points - 1) * n_interpolation_points + (n_interpolation_points - 1)], 0);
+        points_elements->InsertPoint(4 * element_index + 3, x[offset + (n_interpolation_points - 1)], y[offset + (n_interpolation_points - 1)], 0);
     }
 
     // Creating cells, currently as points (It seems like a bad idea)
     vtkNew<vtkUnstructuredGrid> grid;
-<<<<<<< HEAD
-    grid->AllocateExact(n_elements * N_interpolation_points * N_interpolation_points, 4);
-    for (size_t element_index = 0; element_index < n_elements; ++element_index) {
-        const size_t offset = element_index * N_interpolation_points * N_interpolation_points;
-        for (size_t i = 0; i < N_interpolation_points - 1; ++i) {
-            for (size_t j = 0; j < N_interpolation_points - 1; ++j) {
-                const std::array<vtkIdType, 4> index {static_cast<vtkIdType>(offset + (i + 1) * N_interpolation_points + j),
-                                                      static_cast<vtkIdType>(offset + (i + 1) * N_interpolation_points + j + 1),
-                                                      static_cast<vtkIdType>(offset + i * N_interpolation_points + j + 1),
-                                                      static_cast<vtkIdType>(offset + i * N_interpolation_points + j)};
-=======
-    grid->AllocateExact(N_elements * n_interpolation_points * n_interpolation_points, 4);
-    for (size_t element_index = 0; element_index < N_elements; ++element_index) {
+    grid->AllocateExact(n_elements * n_interpolation_points * n_interpolation_points, 4);
+    for (size_t element_index = 0; element_index < n_elements; ++element_index) {
         const size_t offset = element_index * n_interpolation_points * n_interpolation_points;
         for (size_t i = 0; i < n_interpolation_points - 1; ++i) {
             for (size_t j = 0; j < n_interpolation_points - 1; ++j) {
@@ -267,7 +193,6 @@
                                                       static_cast<vtkIdType>(offset + (i + 1) * n_interpolation_points + j + 1),
                                                       static_cast<vtkIdType>(offset + i * n_interpolation_points + j + 1),
                                                       static_cast<vtkIdType>(offset + i * n_interpolation_points + j)};
->>>>>>> 5f380375
                 grid->InsertNextCell(VTK_QUAD, 4, index.data());
             }
         }
@@ -290,25 +215,14 @@
     // Add pressure to each point
     vtkNew<vtkDoubleArray> pressure;
     pressure->SetNumberOfComponents(1);
-<<<<<<< HEAD
-    pressure->Allocate(n_elements * N_interpolation_points * N_interpolation_points);
+    pressure->Allocate(n_elements * n_interpolation_points * n_interpolation_points);
     pressure->SetName("Pressure");
 
     for (size_t element_index = 0; element_index < n_elements; ++element_index) {
-        const size_t offset = element_index * N_interpolation_points * N_interpolation_points;
-        for (size_t i = 0; i < N_interpolation_points; ++i) {
-            for (size_t j = 0; j < N_interpolation_points; ++j) {
-                pressure->InsertNextValue(p[offset + i * N_interpolation_points + j]);
-=======
-    pressure->Allocate(N_elements * n_interpolation_points * n_interpolation_points);
-    pressure->SetName("Pressure");
-
-    for (size_t element_index = 0; element_index < N_elements; ++element_index) {
         const size_t offset = element_index * n_interpolation_points * n_interpolation_points;
         for (size_t i = 0; i < n_interpolation_points; ++i) {
             for (size_t j = 0; j < n_interpolation_points; ++j) {
                 pressure->InsertNextValue(p[offset + i * n_interpolation_points + j]);
->>>>>>> 5f380375
             }
         }
     }
@@ -318,27 +232,15 @@
     // Add velocity to each point
     vtkNew<vtkDoubleArray> velocity;
     velocity->SetNumberOfComponents(2);
-<<<<<<< HEAD
-    velocity->Allocate(n_elements * N_interpolation_points * N_interpolation_points * 2);
+    velocity->Allocate(n_elements * n_interpolation_points * n_interpolation_points * 2);
     velocity->SetName("Velocity");
 
     for (size_t element_index = 0; element_index < n_elements; ++element_index) {
-        const size_t offset = element_index * N_interpolation_points * N_interpolation_points;
-        for (size_t i = 0; i < N_interpolation_points; ++i) {
-            for (size_t j = 0; j < N_interpolation_points; ++j) {
-                velocity->InsertNextValue(u[offset + i * N_interpolation_points + j]);
-                velocity->InsertNextValue(v[offset + i * N_interpolation_points + j]);
-=======
-    velocity->Allocate(N_elements * n_interpolation_points * n_interpolation_points * 2);
-    velocity->SetName("Velocity");
-
-    for (size_t element_index = 0; element_index < N_elements; ++element_index) {
         const size_t offset = element_index * n_interpolation_points * n_interpolation_points;
         for (size_t i = 0; i < n_interpolation_points; ++i) {
             for (size_t j = 0; j < n_interpolation_points; ++j) {
                 velocity->InsertNextValue(u[offset + i * n_interpolation_points + j]);
                 velocity->InsertNextValue(v[offset + i * n_interpolation_points + j]);
->>>>>>> 5f380375
             }
         }
     }
@@ -348,23 +250,11 @@
     // Add N to each point
     vtkNew<vtkIntArray> N_output;
     N_output->SetNumberOfComponents(1);
-<<<<<<< HEAD
     N_output->Allocate(n_elements);
     N_output->SetName("N");
 
     for (size_t element_index = 0; element_index < n_elements; ++element_index) {
         N_output->InsertNextValue(N[element_index]);
-=======
-    N_output->Allocate(N_elements * n_interpolation_points * n_interpolation_points);
-    N_output->SetName("N");
-
-    for (size_t element_index = 0; element_index < N_elements; ++element_index) {
-        for (size_t i = 0; i < n_interpolation_points; ++i) {
-            for (size_t j = 0; j < n_interpolation_points; ++j) {
-                N_output->InsertNextValue(N[element_index]);
-            }
-        }
->>>>>>> 5f380375
     }
 
     grid_elements->GetCellData()->AddArray(N_output);
@@ -372,23 +262,11 @@
     // Add index to each point
     vtkNew<vtkUnsignedLongLongArray> index;
     index->SetNumberOfComponents(1);
-<<<<<<< HEAD
     index->Allocate(n_elements);
     index->SetName("Index");
 
     for (size_t element_index = 0; element_index < n_elements; ++element_index) {
         index->InsertNextValue(element_index);
-=======
-    index->Allocate(N_elements * n_interpolation_points * n_interpolation_points);
-    index->SetName("Index");
-
-    for (size_t element_index = 0; element_index < N_elements; ++element_index) {
-        for (size_t i = 0; i < n_interpolation_points; ++i) {
-            for (size_t j = 0; j < n_interpolation_points; ++j) {
-                index->InsertNextValue(element_index);
-            }
-        }
->>>>>>> 5f380375
     }
 
     grid_elements->GetCellData()->AddArray(index);
@@ -396,23 +274,11 @@
     // Add status to each point
     vtkNew<vtkIntArray> status_output;
     status_output->SetNumberOfComponents(1);
-<<<<<<< HEAD
     status_output->Allocate(n_elements);
     status_output->SetName("Status");
 
     for (size_t element_index = 0; element_index < n_elements; ++element_index) {
         status_output->InsertNextValue(status[element_index]);
-=======
-    status_output->Allocate(N_elements * n_interpolation_points * n_interpolation_points);
-    status_output->SetName("Status");
-
-    for (size_t element_index = 0; element_index < N_elements; ++element_index) {
-        for (size_t i = 0; i < n_interpolation_points; ++i) {
-            for (size_t j = 0; j < n_interpolation_points; ++j) {
-                status_output->InsertNextValue(status[element_index]);
-            }
-        }
->>>>>>> 5f380375
     }
 
     grid_elements->GetCellData()->AddArray(status_output);
@@ -420,57 +286,38 @@
     // Add rotation to each point
     vtkNew<vtkIntArray> rotation_output;
     rotation_output->SetNumberOfComponents(1);
-    rotation_output->Allocate(N_elements * n_interpolation_points * n_interpolation_points);
+    rotation_output->Allocate(n_elements);
     rotation_output->SetName("Rotation");
 
-    for (size_t element_index = 0; element_index < N_elements; ++element_index) {
-        for (size_t i = 0; i < n_interpolation_points; ++i) {
-            for (size_t j = 0; j < n_interpolation_points; ++j) {
-                rotation_output->InsertNextValue(rotation[element_index]);
-            }
-        }
-    }
-
-    grid->GetPointData()->AddArray(rotation_output);
+    for (size_t element_index = 0; element_index < n_elements; ++element_index) {
+        rotation_output->InsertNextValue(rotation[element_index]);
+    }
+
+    grid_elements->GetPointData()->AddArray(rotation_output);
 
     // Add rank to each point
     vtkNew<vtkIntArray> rank_output;
     rank_output->SetNumberOfComponents(1);
-    rank_output->Allocate(N_elements * n_interpolation_points * n_interpolation_points);
+    rank_output->Allocate(n_elements);
     rank_output->SetName("Rank");
 
-    for (size_t element_index = 0; element_index < N_elements; ++element_index) {
-        for (size_t i = 0; i < n_interpolation_points; ++i) {
-            for (size_t j = 0; j < n_interpolation_points; ++j) {
-                rank_output->InsertNextValue(rank);
-            }
-        }
-    }
-
-    grid->GetPointData()->AddArray(rank_output);
+    for (size_t element_index = 0; element_index < n_elements; ++element_index) {
+        rank_output->InsertNextValue(rank);
+    }
+
+    grid_elements->GetPointData()->AddArray(rank_output);
 
     // Add pressure derivative to each point
     vtkNew<vtkDoubleArray> pressure_derivative;
     pressure_derivative->SetNumberOfComponents(1);
-<<<<<<< HEAD
-    pressure_derivative->Allocate(n_elements * N_interpolation_points * N_interpolation_points);
+    pressure_derivative->Allocate(n_elements * n_interpolation_points * n_interpolation_points);
     pressure_derivative->SetName("PressureDerivative");
 
     for (size_t element_index = 0; element_index < n_elements; ++element_index) {
-        const size_t offset = element_index * N_interpolation_points * N_interpolation_points;
-        for (size_t i = 0; i < N_interpolation_points; ++i) {
-            for (size_t j = 0; j < N_interpolation_points; ++j) {
-                pressure_derivative->InsertNextValue(dp_dt[offset + i * N_interpolation_points + j]);
-=======
-    pressure_derivative->Allocate(N_elements * n_interpolation_points * n_interpolation_points);
-    pressure_derivative->SetName("PressureDerivative");
-
-    for (size_t element_index = 0; element_index < N_elements; ++element_index) {
         const size_t offset = element_index * n_interpolation_points * n_interpolation_points;
         for (size_t i = 0; i < n_interpolation_points; ++i) {
             for (size_t j = 0; j < n_interpolation_points; ++j) {
                 pressure_derivative->InsertNextValue(dp_dt[offset + i * n_interpolation_points + j]);
->>>>>>> 5f380375
             }
         }
     }
@@ -480,27 +327,15 @@
     // Add velocity derivative to each point
     vtkNew<vtkDoubleArray> velocity_derivative;
     velocity_derivative->SetNumberOfComponents(2);
-<<<<<<< HEAD
-    velocity_derivative->Allocate(n_elements * N_interpolation_points * N_interpolation_points * 2);
+    velocity_derivative->Allocate(n_elements * n_interpolation_points * n_interpolation_points * 2);
     velocity_derivative->SetName("VelocityDerivative");
 
     for (size_t element_index = 0; element_index < n_elements; ++element_index) {
-        const size_t offset = element_index * N_interpolation_points * N_interpolation_points;
-        for (size_t i = 0; i < N_interpolation_points; ++i) {
-            for (size_t j = 0; j < N_interpolation_points; ++j) {
-                velocity_derivative->InsertNextValue(du_dt[offset + i * N_interpolation_points + j]);
-                velocity_derivative->InsertNextValue(dv_dt[offset + i * N_interpolation_points + j]);
-=======
-    velocity_derivative->Allocate(N_elements * n_interpolation_points * n_interpolation_points * 2);
-    velocity_derivative->SetName("VelocityDerivative");
-
-    for (size_t element_index = 0; element_index < N_elements; ++element_index) {
         const size_t offset = element_index * n_interpolation_points * n_interpolation_points;
         for (size_t i = 0; i < n_interpolation_points; ++i) {
             for (size_t j = 0; j < n_interpolation_points; ++j) {
                 velocity_derivative->InsertNextValue(du_dt[offset + i * n_interpolation_points + j]);
                 velocity_derivative->InsertNextValue(dv_dt[offset + i * n_interpolation_points + j]);
->>>>>>> 5f380375
             }
         }
     }
@@ -510,23 +345,11 @@
     // Add p_error to each point
     vtkNew<vtkDoubleArray> p_error_output;
     p_error_output->SetNumberOfComponents(1);
-<<<<<<< HEAD
     p_error_output->Allocate(n_elements);
     p_error_output->SetName("PressureError");
 
     for (size_t element_index = 0; element_index < n_elements; ++element_index) {
         p_error_output->InsertNextValue(p_error[element_index]);
-=======
-    p_error_output->Allocate(N_elements * n_interpolation_points * n_interpolation_points);
-    p_error_output->SetName("PressureError");
-
-    for (size_t element_index = 0; element_index < N_elements; ++element_index) {
-        for (size_t i = 0; i < n_interpolation_points; ++i) {
-            for (size_t j = 0; j < n_interpolation_points; ++j) {
-                p_error_output->InsertNextValue(p_error[element_index]);
-            }
-        }
->>>>>>> 5f380375
     }
 
     grid_elements->GetCellData()->AddArray(p_error_output);
@@ -534,25 +357,12 @@
     // Add velocity error to each point
     vtkNew<vtkDoubleArray> velocity_error;
     velocity_error->SetNumberOfComponents(2);
-<<<<<<< HEAD
     velocity_error->Allocate(n_elements);
     velocity_error->SetName("VelocityError");
 
     for (size_t element_index = 0; element_index < n_elements; ++element_index) {
         velocity_error->InsertNextValue(u_error[element_index]);
         velocity_error->InsertNextValue(v_error[element_index]);
-=======
-    velocity_error->Allocate(N_elements * n_interpolation_points * n_interpolation_points * 2);
-    velocity_error->SetName("VelocityError");
-
-    for (size_t element_index = 0; element_index < N_elements; ++element_index) {
-        for (size_t i = 0; i < n_interpolation_points; ++i) {
-            for (size_t j = 0; j < n_interpolation_points; ++j) {
-                velocity_error->InsertNextValue(u_error[element_index]);
-                velocity_error->InsertNextValue(v_error[element_index]);
-            }
-        }
->>>>>>> 5f380375
     }
 
     grid_elements->GetCellData()->AddArray(velocity_error);
@@ -560,23 +370,11 @@
     // Add p_sigma to each point
     vtkNew<vtkDoubleArray> p_sigma_output;
     p_sigma_output->SetNumberOfComponents(1);
-<<<<<<< HEAD
     p_sigma_output->Allocate(n_elements);
     p_sigma_output->SetName("PressureSigma");
 
     for (size_t element_index = 0; element_index < n_elements; ++element_index) {
         p_sigma_output->InsertNextValue(p_sigma[element_index]);
-=======
-    p_sigma_output->Allocate(N_elements * n_interpolation_points * n_interpolation_points);
-    p_sigma_output->SetName("PressureSigma");
-
-    for (size_t element_index = 0; element_index < N_elements; ++element_index) {
-        for (size_t i = 0; i < n_interpolation_points; ++i) {
-            for (size_t j = 0; j < n_interpolation_points; ++j) {
-                p_sigma_output->InsertNextValue(p_sigma[element_index]);
-            }
-        }
->>>>>>> 5f380375
     }
 
     grid_elements->GetCellData()->AddArray(p_sigma_output);
@@ -584,25 +382,12 @@
     // Add velocity sigma to each point
     vtkNew<vtkDoubleArray> velocity_sigma;
     velocity_sigma->SetNumberOfComponents(2);
-<<<<<<< HEAD
     velocity_sigma->Allocate(n_elements);
     velocity_sigma->SetName("VelocitySigma");
 
     for (size_t element_index = 0; element_index < n_elements; ++element_index) {
         velocity_sigma->InsertNextValue(u_sigma[element_index]);
         velocity_sigma->InsertNextValue(v_sigma[element_index]);
-=======
-    velocity_sigma->Allocate(N_elements * n_interpolation_points * n_interpolation_points * 2);
-    velocity_sigma->SetName("VelocitySigma");
-
-    for (size_t element_index = 0; element_index < N_elements; ++element_index) {
-        for (size_t i = 0; i < n_interpolation_points; ++i) {
-            for (size_t j = 0; j < n_interpolation_points; ++j) {
-                velocity_sigma->InsertNextValue(u_sigma[element_index]);
-                velocity_sigma->InsertNextValue(v_sigma[element_index]);
-            }
-        }
->>>>>>> 5f380375
     }
 
     grid_elements->GetCellData()->AddArray(velocity_sigma);
@@ -610,25 +395,14 @@
     // Add analytical solution pressure error to each point
     vtkNew<vtkDoubleArray> p_analytical_error_output;
     p_analytical_error_output->SetNumberOfComponents(1);
-<<<<<<< HEAD
-    p_analytical_error_output->Allocate(n_elements * N_interpolation_points * N_interpolation_points);
+    p_analytical_error_output->Allocate(n_elements * n_interpolation_points * n_interpolation_points);
     p_analytical_error_output->SetName("PressureAnalyticalError");
 
     for (size_t element_index = 0; element_index < n_elements; ++element_index) {
-        const size_t offset = element_index * N_interpolation_points * N_interpolation_points;
-        for (size_t i = 0; i < N_interpolation_points; ++i) {
-            for (size_t j = 0; j < N_interpolation_points; ++j) {
-                p_analytical_error_output->InsertNextValue(p_analytical_error[offset + i * N_interpolation_points + j]);
-=======
-    p_analytical_error_output->Allocate(N_elements * n_interpolation_points * n_interpolation_points);
-    p_analytical_error_output->SetName("PressureAnalyticalError");
-
-    for (size_t element_index = 0; element_index < N_elements; ++element_index) {
         const size_t offset = element_index * n_interpolation_points * n_interpolation_points;
         for (size_t i = 0; i < n_interpolation_points; ++i) {
             for (size_t j = 0; j < n_interpolation_points; ++j) {
                 p_analytical_error_output->InsertNextValue(p_analytical_error[offset + i * n_interpolation_points + j]);
->>>>>>> 5f380375
             }
         }
     }
@@ -638,27 +412,15 @@
     // Add analytical solution velocity error to each point
     vtkNew<vtkDoubleArray> velocity_analytical_error;
     velocity_analytical_error->SetNumberOfComponents(2);
-<<<<<<< HEAD
-    velocity_analytical_error->Allocate(n_elements * N_interpolation_points * N_interpolation_points * 2);
+    velocity_analytical_error->Allocate(n_elements * n_interpolation_points * n_interpolation_points * 2);
     velocity_analytical_error->SetName("VelocityAnalyticalError");
 
     for (size_t element_index = 0; element_index < n_elements; ++element_index) {
-        const size_t offset = element_index * N_interpolation_points * N_interpolation_points;
-        for (size_t i = 0; i < N_interpolation_points; ++i) {
-            for (size_t j = 0; j < N_interpolation_points; ++j) {
-                velocity_analytical_error->InsertNextValue(u_analytical_error[offset + i * N_interpolation_points + j]);
-                velocity_analytical_error->InsertNextValue(v_analytical_error[offset + i * N_interpolation_points + j]);
-=======
-    velocity_analytical_error->Allocate(N_elements * n_interpolation_points * n_interpolation_points * 2);
-    velocity_analytical_error->SetName("VelocityAnalyticalError");
-
-    for (size_t element_index = 0; element_index < N_elements; ++element_index) {
         const size_t offset = element_index * n_interpolation_points * n_interpolation_points;
         for (size_t i = 0; i < n_interpolation_points; ++i) {
             for (size_t j = 0; j < n_interpolation_points; ++j) {
                 velocity_analytical_error->InsertNextValue(u_analytical_error[offset + i * n_interpolation_points + j]);
                 velocity_analytical_error->InsertNextValue(v_analytical_error[offset + i * n_interpolation_points + j]);
->>>>>>> 5f380375
             }
         }
     }
@@ -668,23 +430,11 @@
     // Add refine to each point
     vtkNew<vtkIntArray> refine_output;
     refine_output->SetNumberOfComponents(1);
-<<<<<<< HEAD
     refine_output->Allocate(n_elements);
     refine_output->SetName("Refine");
 
     for (size_t element_index = 0; element_index < n_elements; ++element_index) {
         refine_output->InsertNextValue(refine[element_index]);
-=======
-    refine_output->Allocate(N_elements * n_interpolation_points * n_interpolation_points);
-    refine_output->SetName("Refine");
-
-    for (size_t element_index = 0; element_index < N_elements; ++element_index) {
-        for (size_t i = 0; i < n_interpolation_points; ++i) {
-            for (size_t j = 0; j < n_interpolation_points; ++j) {
-                refine_output->InsertNextValue(refine[element_index]);
-            }
-        }
->>>>>>> 5f380375
     }
 
     grid_elements->GetCellData()->AddArray(refine_output);
@@ -692,23 +442,11 @@
     // Add coarsen to each point
     vtkNew<vtkIntArray> coarsen_output;
     coarsen_output->SetNumberOfComponents(1);
-<<<<<<< HEAD
     coarsen_output->Allocate(n_elements);
     coarsen_output->SetName("Coarsen");
 
     for (size_t element_index = 0; element_index < n_elements; ++element_index) {
         coarsen_output->InsertNextValue(coarsen[element_index]);
-=======
-    coarsen_output->Allocate(N_elements * n_interpolation_points * n_interpolation_points);
-    coarsen_output->SetName("Coarsen");
-
-    for (size_t element_index = 0; element_index < N_elements; ++element_index) {
-        for (size_t i = 0; i < n_interpolation_points; ++i) {
-            for (size_t j = 0; j < n_interpolation_points; ++j) {
-                coarsen_output->InsertNextValue(coarsen[element_index]);
-            }
-        }
->>>>>>> 5f380375
     }
 
    grid_elements->GetCellData()->AddArray(coarsen_output);
@@ -716,23 +454,11 @@
     // Add split level to each point
     vtkNew<vtkIntArray> split_level_output;
     split_level_output->SetNumberOfComponents(1);
-<<<<<<< HEAD
     split_level_output->Allocate(n_elements);
     split_level_output->SetName("SplitLevel");
 
     for (size_t element_index = 0; element_index < n_elements; ++element_index) {
         split_level_output->InsertNextValue(split_level[element_index]);
-=======
-    split_level_output->Allocate(N_elements * n_interpolation_points * n_interpolation_points);
-    split_level_output->SetName("SplitLevel");
-
-    for (size_t element_index = 0; element_index < N_elements; ++element_index) {
-        for (size_t i = 0; i < n_interpolation_points; ++i) {
-            for (size_t j = 0; j < n_interpolation_points; ++j) {
-                split_level_output->InsertNextValue(split_level[element_index]);
-            }
-        }
->>>>>>> 5f380375
     }
 
     grid_elements->GetCellData()->AddArray(split_level_output);
