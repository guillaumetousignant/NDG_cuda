#include "float_types.h"
#include "NDG_t.cuh"
#include "Mesh_t.cuh"
#include "ChebyshevPolynomial_t.cuh"
#include "LegendrePolynomial_t.cuh"
#include <iostream>
#include <chrono>
#include <vector>

int main(void) {
    const size_t N_elements = 64;
    const int N_max = 8;
    const deviceFloat x[2] = {-1.0f, 1.0f};
    const deviceFloat CFL = 0.5f;
    const deviceFloat u_max = 1.0f;
    std::vector<deviceFloat> output_times{0.1f, 0.2f, 0.3f, 0.4f, 0.5f};

    const int initial_N = N_max;
    const size_t N_interpolation_points = N_max * 8;
    const deviceFloat delta_x = (x[1] - x[0])/N_elements;
    const deviceFloat delta_t = CFL * delta_x/(u_max * N_max * N_max);

    std::cout << "CFL is: " << CFL << std::endl;
    std::cout << "Delta t is: " << delta_t << std::endl << std::endl;

    // Initialisation
    auto t_start_init = std::chrono::high_resolution_clock::now();

    NDG_t<LegendrePolynomial_t> NDG(N_max, N_interpolation_points);
    Mesh_t mesh(N_elements, initial_N, x[0], x[1]);
    mesh.set_initial_conditions(NDG.nodes_);
    cudaDeviceSynchronize();

<<<<<<< HEAD
int main(void) {
    const int N_elements = 64;
    const int N_max = 8;
    const int initial_N = N_max;
    const int N_interpolation_points = 100;
    
    NDG_t NDG(N_max, N_interpolation_points);
    Mesh_t Mesh(N_elements, initial_N, -1.0f, 1.0f);
    Mesh.set_initial_conditions(NDG.nodes_);
=======
    auto t_end_init = std::chrono::high_resolution_clock::now();
    std::cout << "GPU initialisation time: " 
            << std::chrono::duration<double, std::milli>(t_end_init - t_start_init).count()/1000.0 
            << "s." << std::endl;
>>>>>>> f7c88dc1

    // Computation
    auto t_start = std::chrono::high_resolution_clock::now();

    mesh.solve(delta_t, output_times, NDG);
    // Wait for GPU to finish before copying to host
    cudaDeviceSynchronize();

    auto t_end = std::chrono::high_resolution_clock::now();
    std::cout << "GPU computation time: " 
            << std::chrono::duration<double, std::milli>(t_end - t_start).count()/1000.0 
            << "s." << std::endl;

    // Printing debug values
    //NDG.print();
<<<<<<< HEAD
    //Mesh.print();
=======
    //mesh.print();
>>>>>>> f7c88dc1
    
    return 0;
}<|MERGE_RESOLUTION|>--- conflicted
+++ resolved
@@ -31,22 +31,10 @@
     mesh.set_initial_conditions(NDG.nodes_);
     cudaDeviceSynchronize();
 
-<<<<<<< HEAD
-int main(void) {
-    const int N_elements = 64;
-    const int N_max = 8;
-    const int initial_N = N_max;
-    const int N_interpolation_points = 100;
-    
-    NDG_t NDG(N_max, N_interpolation_points);
-    Mesh_t Mesh(N_elements, initial_N, -1.0f, 1.0f);
-    Mesh.set_initial_conditions(NDG.nodes_);
-=======
     auto t_end_init = std::chrono::high_resolution_clock::now();
     std::cout << "GPU initialisation time: " 
             << std::chrono::duration<double, std::milli>(t_end_init - t_start_init).count()/1000.0 
             << "s." << std::endl;
->>>>>>> f7c88dc1
 
     // Computation
     auto t_start = std::chrono::high_resolution_clock::now();
@@ -62,11 +50,7 @@
 
     // Printing debug values
     //NDG.print();
-<<<<<<< HEAD
-    //Mesh.print();
-=======
     //mesh.print();
->>>>>>> f7c88dc1
     
     return 0;
 }